requires(qtHaveModule(gui))

load(configure)
qtCompileTest(openal)
win32 {
    qtCompileTest(directshow) {
        qtCompileTest(wshellitem)
    }
    qtCompileTest(evr)
    qtCompileTest(wmsdk)
<<<<<<< HEAD
    contains(QT_CONFIG, wmf-backend): qtCompileTest(wmf)
    qtCompileTest(wasapi)
=======
    qtCompileTest(wmf)
>>>>>>> d3a2d9c9
} else:mac {
    qtCompileTest(avfoundation)
} else:qnx {
    qtCompileTest(mmrenderer)
} else:!android {
    contains(QT_CONFIG, alsa):qtCompileTest(alsa)
    contains(QT_CONFIG, pulseaudio):qtCompileTest(pulseaudio)

    isEmpty(GST_VERSION) {
        contains(QT_CONFIG, gstreamer-0.10) {
            GST_VERSION = 0.10
        } else: contains(QT_CONFIG, gstreamer-1.0) {
            GST_VERSION = 1.0
        }
    }
    cache(GST_VERSION, set)
    !isEmpty(GST_VERSION):qtCompileTest(gstreamer) {
        qtCompileTest(gstreamer_photography)
        qtCompileTest(gstreamer_encodingprofiles)
        qtCompileTest(gstreamer_appsrc)
        qtCompileTest(linux_v4l)
    }

    qtCompileTest(resourcepolicy)
    contains(QT_CONFIG, opengles2):qtCompileTest(gpu_vivante)
}

load(qt_parts)
<|MERGE_RESOLUTION|>--- conflicted
+++ resolved
@@ -8,12 +8,8 @@
     }
     qtCompileTest(evr)
     qtCompileTest(wmsdk)
-<<<<<<< HEAD
-    contains(QT_CONFIG, wmf-backend): qtCompileTest(wmf)
+    qtCompileTest(wmf)
     qtCompileTest(wasapi)
-=======
-    qtCompileTest(wmf)
->>>>>>> d3a2d9c9
 } else:mac {
     qtCompileTest(avfoundation)
 } else:qnx {
