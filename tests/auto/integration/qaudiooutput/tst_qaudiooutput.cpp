--- conflicted
+++ resolved
@@ -524,17 +524,9 @@
     QVERIFY2((audioOutput.elapsedUSecs() > 0), "elapsedUSecs() is still zero after start()");
 
     // Wait until playback finishes
-<<<<<<< HEAD
     QTRY_VERIFY2(audioFile->atEnd(), "didn't play to EOF");
-    QTRY_VERIFY2((stateSignal.count() == 1),
-             QString("didn't emit IdleState signal when at EOF, got %1 signals instead").arg(stateSignal.count()).toLocal8Bit().constData());
-=======
-    QTest::qWait(3000); // 3 seconds should be plenty
-
-    QVERIFY2(audioFile->atEnd(), "didn't play to EOF");
-    QVERIFY(stateSignal.count() > 0);
+    QTRY_VERIFY(stateSignal.count() > 0);
     QCOMPARE(qvariant_cast<QAudio::State>(stateSignal.last().at(0)), QAudio::IdleState);
->>>>>>> 026aec50
     QVERIFY2((audioOutput.state() == QAudio::IdleState), "didn't transitions to IdleState when at EOF");
     stateSignal.clear();
 
