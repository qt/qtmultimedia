--- conflicted
+++ resolved
@@ -1223,11 +1223,7 @@
             << 16384
             << 256
             << QImage::Format_ARGB32;
-<<<<<<< HEAD
-#if !QT_CONFIG(directshow)
-=======
-
->>>>>>> cb8f5067
+
     QTest::newRow("64x64 AYUV444")
             << QSize(64, 64)
             << QVideoFrame::Format_AYUV444
@@ -1283,10 +1279,6 @@
             << 16384
             << 256
             << QImage::Format_ARGB32;
-<<<<<<< HEAD
-#endif
-=======
->>>>>>> cb8f5067
 }
 
 void tst_QVideoFrame::image()
