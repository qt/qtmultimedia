/****************************************************************************
**
** Copyright (C) 2016 Jolla Ltd.
** Contact: https://www.qt.io/licensing/
**
** This file is part of the Qt Toolkit.
**
** $QT_BEGIN_LICENSE:LGPL$
** Commercial License Usage
** Licensees holding valid commercial Qt licenses may use this file in
** accordance with the commercial license agreement provided with the
** Software or, alternatively, in accordance with the terms contained in
** a written agreement between you and The Qt Company. For licensing terms
** and conditions see https://www.qt.io/terms-conditions. For further
** information use the contact form at https://www.qt.io/contact-us.
**
** GNU Lesser General Public License Usage
** Alternatively, this file may be used under the terms of the GNU Lesser
** General Public License version 3 as published by the Free Software
** Foundation and appearing in the file LICENSE.LGPL3 included in the
** packaging of this file. Please review the following information to
** ensure the GNU Lesser General Public License version 3 requirements
** will be met: https://www.gnu.org/licenses/lgpl-3.0.html.
**
** GNU General Public License Usage
** Alternatively, this file may be used under the terms of the GNU
** General Public License version 2.0 or (at your option) the GNU General
** Public license version 3 or any later version approved by the KDE Free
** Qt Foundation. The licenses are as published by the Free Software
** Foundation and appearing in the file LICENSE.GPL2 and LICENSE.GPL3
** included in the packaging of this file. Please review the following
** information to ensure the GNU General Public License requirements will
** be met: https://www.gnu.org/licenses/gpl-2.0.html and
** https://www.gnu.org/licenses/gpl-3.0.html.
**
** $QT_END_LICENSE$
**
****************************************************************************/

#include <qabstractvideosurface.h>
#include <qvideoframe.h>
#include <QDebug>
#include <QMap>
#include <QThread>
#include <QEvent>
#include <QCoreApplication>

#include <private/qmediapluginloader_p.h>
#include "qgstvideobuffer_p.h"

#include "qgstvideorenderersink_p.h"

#include <gst/video/video.h>

#include "qgstutils_p.h"

#if QT_CONFIG(gstreamer_gl)
#include <QOpenGLContext>
#include <QGuiApplication>
#include <QWindow>
#include <qpa/qplatformnativeinterface.h>

#include <gst/gl/gstglconfig.h>

#if GST_GL_HAVE_WINDOW_X11
#    include <gst/gl/x11/gstgldisplay_x11.h>
#endif
#if GST_GL_HAVE_PLATFORM_EGL
#    include <gst/gl/egl/gstgldisplay_egl.h>
#endif
#if GST_CHECK_VERSION(1,11,1) && GST_GL_HAVE_WINDOW_WAYLAND
#    include <gst/gl/wayland/gstgldisplay_wayland.h>
#endif
#endif // #if QT_CONFIG(gstreamer_gl)

//#define DEBUG_VIDEO_SURFACE_SINK

QT_BEGIN_NAMESPACE

QGstDefaultVideoRenderer::QGstDefaultVideoRenderer()
<<<<<<< HEAD
    : m_flushed(true)
    , m_handleType(QAbstractVideoBuffer::NoHandle)
=======
>>>>>>> a1bf811b
{
}

QGstDefaultVideoRenderer::~QGstDefaultVideoRenderer()
{
}

GstCaps *QGstDefaultVideoRenderer::getCaps(QAbstractVideoSurface *surface)
{
#if QT_CONFIG(gstreamer_gl)
    if (QGstUtils::useOpenGL()) {
        m_handleType = QAbstractVideoBuffer::GLTextureHandle;
        auto formats = surface->supportedPixelFormats(m_handleType);
        // Even if the surface does not support gl textures,
        // glupload will be added to the pipeline and GLMemory will be requested.
        // This will lead to upload data to gl textures
        // and download it when the buffer will be used within rendering.
        if (formats.isEmpty()) {
            m_handleType = QAbstractVideoBuffer::NoHandle;
            formats = surface->supportedPixelFormats(m_handleType);
        }

        GstCaps *caps = QGstUtils::capsForFormats(formats);
        for (guint i = 0; i < gst_caps_get_size(caps); ++i)
            gst_caps_set_features(caps, i, gst_caps_features_from_string("memory:GLMemory"));

        return caps;
    }
#endif
    return QGstUtils::capsForFormats(surface->supportedPixelFormats(QAbstractVideoBuffer::NoHandle));
}

bool QGstDefaultVideoRenderer::start(QAbstractVideoSurface *surface, GstCaps *caps)
{
    m_flushed = true;
    m_format = QGstUtils::formatForCaps(caps, &m_videoInfo, m_handleType);

    return m_format.isValid() && surface->start(m_format);
}

void QGstDefaultVideoRenderer::stop(QAbstractVideoSurface *surface)
{
    m_flushed = true;
    if (surface)
        surface->stop();
}

bool QGstDefaultVideoRenderer::present(QAbstractVideoSurface *surface, GstBuffer *buffer)
{
    m_flushed = false;

    QGstVideoBuffer *videoBuffer = nullptr;
#if QT_CONFIG(gstreamer_gl)
    if (m_format.handleType() == QAbstractVideoBuffer::GLTextureHandle) {
        GstGLMemory *glmem = GST_GL_MEMORY_CAST(gst_buffer_peek_memory(buffer, 0));
        guint textureId = gst_gl_memory_get_texture_id(glmem);
        videoBuffer = new QGstVideoBuffer(buffer, m_videoInfo, m_format.handleType(), textureId);
    }
#endif

    if (!videoBuffer)
        videoBuffer = new QGstVideoBuffer(buffer, m_videoInfo);

    QVideoFrame frame(
                videoBuffer,
                m_format.frameSize(),
                m_format.pixelFormat());
    QGstUtils::setFrameTimeStamps(&frame, buffer);

    return surface->present(frame);
}

void QGstDefaultVideoRenderer::flush(QAbstractVideoSurface *surface)
{
    if (surface && !m_flushed)
        surface->present(QVideoFrame());
    m_flushed = true;
}

bool QGstDefaultVideoRenderer::proposeAllocation(GstQuery *)
{
    return true;
}

Q_GLOBAL_STATIC_WITH_ARGS(QMediaPluginLoader, rendererLoader,
        (QGstVideoRendererInterface_iid, QLatin1String("video/gstvideorenderer"), Qt::CaseInsensitive))

QVideoSurfaceGstDelegate::QVideoSurfaceGstDelegate(QAbstractVideoSurface *surface)
    : m_surface(surface)
{
    const auto instances = rendererLoader()->instances(QGstVideoRendererPluginKey);
    for (QObject *instance : instances) {
        QGstVideoRendererInterface* plugin = qobject_cast<QGstVideoRendererInterface*>(instance);
        if (QGstVideoRenderer *renderer = plugin ? plugin->createRenderer() : 0)
            m_renderers.append(renderer);
    }

    m_renderers.append(new QGstDefaultVideoRenderer);
    updateSupportedFormats();
    connect(m_surface, SIGNAL(supportedFormatsChanged()), this, SLOT(updateSupportedFormats()));
}

QVideoSurfaceGstDelegate::~QVideoSurfaceGstDelegate()
{
    qDeleteAll(m_renderers);

    if (m_surfaceCaps)
        gst_caps_unref(m_surfaceCaps);
    if (m_startCaps)
        gst_caps_unref(m_startCaps);
#if QT_CONFIG(gstreamer_gl)
    if (m_gstGLDisplayContext)
        gst_object_unref(m_gstGLDisplayContext);
#endif
}

GstCaps *QVideoSurfaceGstDelegate::caps()
{
    QMutexLocker locker(&m_mutex);

    gst_caps_ref(m_surfaceCaps);

    return m_surfaceCaps;
}

bool QVideoSurfaceGstDelegate::start(GstCaps *caps)
{
    QMutexLocker locker(&m_mutex);

    if (m_activeRenderer) {
        m_flush = true;
        m_stop = true;
    }

    if (m_startCaps)
        gst_caps_unref(m_startCaps);
    m_startCaps = caps;
    gst_caps_ref(m_startCaps);

    /*
    Waiting for start() to be invoked in the main thread may block
    if gstreamer blocks the main thread until this call is finished.
    This situation is rare and usually caused by setState(Null)
    while pipeline is being prerolled.

    The proper solution to this involves controlling gstreamer pipeline from
    other thread than video surface.

    Currently start() fails if wait() timed out.
    */
    if (!waitForAsyncEvent(&locker, &m_setupCondition, 1000) && m_startCaps) {
        qWarning() << "Failed to start video surface due to main thread blocked.";
        gst_caps_unref(m_startCaps);
        m_startCaps = 0;
    }

    return m_activeRenderer != 0;
}

void QVideoSurfaceGstDelegate::stop()
{
    QMutexLocker locker(&m_mutex);

    if (!m_activeRenderer)
        return;

    m_flush = true;
    m_stop = true;

    if (m_startCaps) {
        gst_caps_unref(m_startCaps);
        m_startCaps = 0;
    }

    waitForAsyncEvent(&locker, &m_setupCondition, 500);
}

void QVideoSurfaceGstDelegate::unlock()
{
    QMutexLocker locker(&m_mutex);

    m_setupCondition.wakeAll();
    m_renderCondition.wakeAll();
}

bool QVideoSurfaceGstDelegate::proposeAllocation(GstQuery *query)
{
    QMutexLocker locker(&m_mutex);

    if (QGstVideoRenderer *pool = m_activeRenderer) {
        locker.unlock();

        return pool->proposeAllocation(query);
    } else {
        return false;
    }
}

void QVideoSurfaceGstDelegate::flush()
{
    QMutexLocker locker(&m_mutex);

    m_flush = true;
    m_renderBuffer = 0;
    m_renderCondition.wakeAll();

    notify();
}

GstFlowReturn QVideoSurfaceGstDelegate::render(GstBuffer *buffer)
{
    QMutexLocker locker(&m_mutex);

    m_renderReturn = GST_FLOW_OK;
    m_renderBuffer = buffer;

    waitForAsyncEvent(&locker, &m_renderCondition, 300);

    m_renderBuffer = 0;

    return m_renderReturn;
}

#if QT_CONFIG(gstreamer_gl)
static GstGLContext *gstGLDisplayContext(QAbstractVideoSurface *surface)
{
    QOpenGLContext *glContext = qobject_cast<QOpenGLContext*>(surface->property("GLContext").value<QObject*>());
    // Context is not ready yet.
    if (!glContext)
        return nullptr;

    GstGLDisplay *display = nullptr;
    const QString platform = QGuiApplication::platformName();
    const char *contextName = "eglcontext";
    GstGLPlatform glPlatform = GST_GL_PLATFORM_EGL;
    QPlatformNativeInterface *pni = QGuiApplication::platformNativeInterface();

#if GST_GL_HAVE_WINDOW_X11
    if (platform == QLatin1String("xcb")) {
        if (QOpenGLContext::openGLModuleType() == QOpenGLContext::LibGL) {
            contextName = "glxcontext";
            glPlatform = GST_GL_PLATFORM_GLX;
        }

        display = (GstGLDisplay *)gst_gl_display_x11_new_with_display(
            (Display *)pni->nativeResourceForIntegration("display"));
    }
#endif

#if GST_GL_HAVE_PLATFORM_EGL
    if (!display && platform == QLatin1String("eglfs")) {
        display = (GstGLDisplay *)gst_gl_display_egl_new_with_egl_display(
            pni->nativeResourceForIntegration("egldisplay"));
    }
#endif

#if GST_CHECK_VERSION(1,11,1)
#if GST_GL_HAVE_WINDOW_WAYLAND
    if (!display && platform.startsWith(QLatin1String("wayland"))) {
        const char *displayName = (platform == QLatin1String("wayland"))
            ? "display" : "egldisplay";

        display = (GstGLDisplay *)gst_gl_display_wayland_new_with_display(
            (struct wl_display *)pni->nativeResourceForIntegration(displayName));
    }
#endif
#endif

    if (!display) {
        qWarning() << "Could not create GstGLDisplay";
        return nullptr;
    }

    void *nativeContext = pni->nativeResourceForContext(contextName, glContext);
    if (!nativeContext)
        qWarning() << "Could not find resource for" << contextName;

    GstGLContext *appContext = gst_gl_context_new_wrapped(display, (guintptr)nativeContext, glPlatform, GST_GL_API_ANY);
    if (!appContext)
        qWarning() << "Could not create wrappped context for platform:" << glPlatform;

    GstGLContext *displayContext = nullptr;
    GError *error = NULL;
    gst_gl_display_create_context(display, appContext, &displayContext, &error);
    if (error) {
        qWarning() << "Could not create display context:" << error->message;
        g_clear_error(&error);
    }

    if (appContext)
        gst_object_unref(appContext);

    gst_object_unref(display);

    return displayContext;
}
#endif // #if QT_CONFIG(gstreamer_gl)

bool QVideoSurfaceGstDelegate::query(GstQuery *query)
{
#if QT_CONFIG(gstreamer_gl)
    if (GST_QUERY_TYPE(query) == GST_QUERY_CONTEXT) {
        const gchar *type;
        gst_query_parse_context_type(query, &type);

        if (strcmp(type, "gst.gl.local_context") != 0)
            return false;

        if (!m_gstGLDisplayContext)
            m_gstGLDisplayContext = gstGLDisplayContext(m_surface);

        // No context yet.
        if (!m_gstGLDisplayContext)
            return false;

        GstContext *context = NULL;
        gst_query_parse_context(query, &context);
        context = context ? gst_context_copy(context) : gst_context_new(type, FALSE);
        GstStructure *structure = gst_context_writable_structure(context);
#if GST_CHECK_VERSION(1,11,1)
        gst_structure_set(structure, "context", GST_TYPE_GL_CONTEXT, m_gstGLDisplayContext, NULL);
#else
        gst_structure_set(structure, "context", GST_GL_TYPE_CONTEXT, m_gstGLDisplayContext, NULL);
#endif
        gst_query_set_context(query, context);
        gst_context_unref(context);

        return m_gstGLDisplayContext;
    }
#else
    Q_UNUSED(query);
#endif
    return false;
}

bool QVideoSurfaceGstDelegate::event(QEvent *event)
{
    if (event->type() == QEvent::UpdateRequest) {
        QMutexLocker locker(&m_mutex);

        if (m_notified) {
            while (handleEvent(&locker)) {}
            m_notified = false;
        }
        return true;
    } else {
        return QObject::event(event);
    }
}

bool QVideoSurfaceGstDelegate::handleEvent(QMutexLocker *locker)
{
    if (m_flush) {
        m_flush = false;
        if (m_activeRenderer) {
            locker->unlock();

            m_activeRenderer->flush(m_surface);
        }
    } else if (m_stop) {
        m_stop = false;

        if (QGstVideoRenderer * const activePool = m_activeRenderer) {
            m_activeRenderer = 0;
            locker->unlock();

            activePool->stop(m_surface);

            locker->relock();
        }
    } else if (m_startCaps) {
        Q_ASSERT(!m_activeRenderer);

        GstCaps * const startCaps = m_startCaps;
        m_startCaps = 0;

        if (m_renderer && m_surface) {
            locker->unlock();

            const bool started = m_renderer->start(m_surface, startCaps);

            locker->relock();

            m_activeRenderer = started
                    ? m_renderer
                    : 0;
        } else if (QGstVideoRenderer * const activePool = m_activeRenderer) {
            m_activeRenderer = 0;
            locker->unlock();

            activePool->stop(m_surface);

            locker->relock();
        }

        gst_caps_unref(startCaps);
    } else if (m_renderBuffer) {
        GstBuffer *buffer = m_renderBuffer;
        m_renderBuffer = 0;
        m_renderReturn = GST_FLOW_ERROR;

        if (m_activeRenderer && m_surface) {
            gst_buffer_ref(buffer);

            locker->unlock();

            const bool rendered = m_activeRenderer->present(m_surface, buffer);

            gst_buffer_unref(buffer);

            locker->relock();

            if (rendered)
                m_renderReturn = GST_FLOW_OK;
        }

        m_renderCondition.wakeAll();
    } else {
        m_setupCondition.wakeAll();

        return false;
    }
    return true;
}

void QVideoSurfaceGstDelegate::notify()
{
    if (!m_notified) {
        m_notified = true;
        QCoreApplication::postEvent(this, new QEvent(QEvent::UpdateRequest));
    }
}

bool QVideoSurfaceGstDelegate::waitForAsyncEvent(
        QMutexLocker *locker, QWaitCondition *condition, unsigned long time)
{
    if (QThread::currentThread() == thread()) {
        while (handleEvent(locker)) {}
        m_notified = false;

        return true;
    } else {
        notify();

        return condition->wait(&m_mutex, time);
    }
}

void QVideoSurfaceGstDelegate::updateSupportedFormats()
{
    if (m_surfaceCaps) {
        gst_caps_unref(m_surfaceCaps);
        m_surfaceCaps = 0;
    }

    for (QGstVideoRenderer *pool : qAsConst(m_renderers)) {
        if (GstCaps *caps = pool->getCaps(m_surface)) {
            if (gst_caps_is_empty(caps)) {
                gst_caps_unref(caps);
                continue;
            }

            if (m_surfaceCaps)
                gst_caps_unref(m_surfaceCaps);

            m_renderer = pool;
            m_surfaceCaps = caps;
            break;
        } else {
            gst_caps_unref(caps);
        }
    }
}

static GstVideoSinkClass *sink_parent_class;
static QAbstractVideoSurface *current_surface;

#define VO_SINK(s) QGstVideoRendererSink *sink(reinterpret_cast<QGstVideoRendererSink *>(s))

QGstVideoRendererSink *QGstVideoRendererSink::createSink(QAbstractVideoSurface *surface)
{
    setSurface(surface);
    QGstVideoRendererSink *sink = reinterpret_cast<QGstVideoRendererSink *>(
            g_object_new(QGstVideoRendererSink::get_type(), 0));

    g_signal_connect(G_OBJECT(sink), "notify::show-preroll-frame", G_CALLBACK(handleShowPrerollChange), sink);

    return sink;
}

void QGstVideoRendererSink::setSurface(QAbstractVideoSurface *surface)
{
    current_surface = surface;
    get_type();
}

GType QGstVideoRendererSink::get_type()
{
    static GType type = 0;

    if (type == 0) {
        static const GTypeInfo info =
        {
            sizeof(QGstVideoRendererSinkClass),                    // class_size
            base_init,                                         // base_init
            NULL,                                              // base_finalize
            class_init,                                        // class_init
            NULL,                                              // class_finalize
            NULL,                                              // class_data
            sizeof(QGstVideoRendererSink),                         // instance_size
            0,                                                 // n_preallocs
            instance_init,                                     // instance_init
            0                                                  // value_table
        };

        type = g_type_register_static(
                GST_TYPE_VIDEO_SINK, "QGstVideoRendererSink", &info, GTypeFlags(0));

        // Register the sink type to be used in custom piplines.
        // When surface is ready the sink can be used.
        gst_element_register(nullptr, "qtvideosink", GST_RANK_PRIMARY, type);
    }

    return type;
}

void QGstVideoRendererSink::class_init(gpointer g_class, gpointer class_data)
{
    Q_UNUSED(class_data);

    sink_parent_class = reinterpret_cast<GstVideoSinkClass *>(g_type_class_peek_parent(g_class));

    GstVideoSinkClass *video_sink_class = reinterpret_cast<GstVideoSinkClass *>(g_class);
    video_sink_class->show_frame = QGstVideoRendererSink::show_frame;

    GstBaseSinkClass *base_sink_class = reinterpret_cast<GstBaseSinkClass *>(g_class);
    base_sink_class->get_caps = QGstVideoRendererSink::get_caps;
    base_sink_class->set_caps = QGstVideoRendererSink::set_caps;
    base_sink_class->propose_allocation = QGstVideoRendererSink::propose_allocation;
    base_sink_class->stop = QGstVideoRendererSink::stop;
    base_sink_class->unlock = QGstVideoRendererSink::unlock;
    base_sink_class->query = QGstVideoRendererSink::query;

    GstElementClass *element_class = reinterpret_cast<GstElementClass *>(g_class);
    element_class->change_state = QGstVideoRendererSink::change_state;
    gst_element_class_set_metadata(element_class,
        "Qt built-in video renderer sink",
        "Sink/Video",
        "Qt default built-in video renderer sink",
        "The Qt Company");

    GObjectClass *object_class = reinterpret_cast<GObjectClass *>(g_class);
    object_class->finalize = QGstVideoRendererSink::finalize;
}

void QGstVideoRendererSink::base_init(gpointer g_class)
{
    static GstStaticPadTemplate sink_pad_template = GST_STATIC_PAD_TEMPLATE(
            "sink", GST_PAD_SINK, GST_PAD_ALWAYS, GST_STATIC_CAPS(
                    "video/x-raw, "
                    "framerate = (fraction) [ 0, MAX ], "
                    "width = (int) [ 1, MAX ], "
                    "height = (int) [ 1, MAX ]"));

    gst_element_class_add_pad_template(
            GST_ELEMENT_CLASS(g_class), gst_static_pad_template_get(&sink_pad_template));
}

struct NullSurface : QAbstractVideoSurface
{
    NullSurface(QObject *parent = nullptr) : QAbstractVideoSurface(parent) { }

    QList<QVideoFrame::PixelFormat> supportedPixelFormats(QAbstractVideoBuffer::HandleType) const override
    {
        return QList<QVideoFrame::PixelFormat>() << QVideoFrame::Format_RGB32;
    }

    bool present(const QVideoFrame &) override
    {
        return true;
    }
};

void QGstVideoRendererSink::instance_init(GTypeInstance *instance, gpointer g_class)
{
    Q_UNUSED(g_class);
    VO_SINK(instance);

    if (!current_surface) {
        qWarning() << "Using qtvideosink element without video surface";
        static NullSurface nullSurface;
        current_surface = &nullSurface;
    }

    sink->delegate = new QVideoSurfaceGstDelegate(current_surface);
    sink->delegate->moveToThread(current_surface->thread());
    current_surface = nullptr;
}

void QGstVideoRendererSink::finalize(GObject *object)
{
    VO_SINK(object);

    delete sink->delegate;

    // Chain up
    G_OBJECT_CLASS(sink_parent_class)->finalize(object);
}

void QGstVideoRendererSink::handleShowPrerollChange(GObject *o, GParamSpec *p, gpointer d)
{
    Q_UNUSED(o);
    Q_UNUSED(p);
    QGstVideoRendererSink *sink = reinterpret_cast<QGstVideoRendererSink *>(d);

    gboolean showPrerollFrame = true; // "show-preroll-frame" property is true by default
    g_object_get(G_OBJECT(sink), "show-preroll-frame", &showPrerollFrame, NULL);

    if (!showPrerollFrame) {
        GstState state = GST_STATE_VOID_PENDING;
        GstClockTime timeout = 10000000; // 10 ms
        gst_element_get_state(GST_ELEMENT(sink), &state, NULL, timeout);
        // show-preroll-frame being set to 'false' while in GST_STATE_PAUSED means
        // the QMediaPlayer was stopped from the paused state.
        // We need to flush the current frame.
        if (state == GST_STATE_PAUSED)
            sink->delegate->flush();
    }
}

GstStateChangeReturn QGstVideoRendererSink::change_state(
        GstElement *element, GstStateChange transition)
{
    QGstVideoRendererSink *sink = reinterpret_cast<QGstVideoRendererSink *>(element);

    gboolean showPrerollFrame = true; // "show-preroll-frame" property is true by default
    g_object_get(G_OBJECT(element), "show-preroll-frame", &showPrerollFrame, NULL);

    // If show-preroll-frame is 'false' when transitioning from GST_STATE_PLAYING to
    // GST_STATE_PAUSED, it means the QMediaPlayer was stopped.
    // We need to flush the current frame.
    if (transition == GST_STATE_CHANGE_PLAYING_TO_PAUSED && !showPrerollFrame)
        sink->delegate->flush();

    return GST_ELEMENT_CLASS(sink_parent_class)->change_state(element, transition);
}

GstCaps *QGstVideoRendererSink::get_caps(GstBaseSink *base, GstCaps *filter)
{
    VO_SINK(base);

    GstCaps *caps = sink->delegate->caps();
    GstCaps *unfiltered = caps;
    if (filter) {
        caps = gst_caps_intersect(unfiltered, filter);
        gst_caps_unref(unfiltered);
    }

    return caps;
}

gboolean QGstVideoRendererSink::set_caps(GstBaseSink *base, GstCaps *caps)
{
    VO_SINK(base);

#ifdef DEBUG_VIDEO_SURFACE_SINK
    qDebug() << "set_caps:";
    qDebug() << caps;
#endif

    if (!caps) {
        sink->delegate->stop();

        return TRUE;
    } else if (sink->delegate->start(caps)) {
        return TRUE;
    } else {
        return FALSE;
    }
}

gboolean QGstVideoRendererSink::propose_allocation(GstBaseSink *base, GstQuery *query)
{
    VO_SINK(base);
    return sink->delegate->proposeAllocation(query);
}

gboolean QGstVideoRendererSink::stop(GstBaseSink *base)
{
    VO_SINK(base);
    sink->delegate->stop();
    return TRUE;
}

gboolean QGstVideoRendererSink::unlock(GstBaseSink *base)
{
    VO_SINK(base);
    sink->delegate->unlock();
    return TRUE;
}

GstFlowReturn QGstVideoRendererSink::show_frame(GstVideoSink *base, GstBuffer *buffer)
{
    VO_SINK(base);
    return sink->delegate->render(buffer);
}

gboolean QGstVideoRendererSink::query(GstBaseSink *base, GstQuery *query)
{
    VO_SINK(base);
    if (sink->delegate->query(query))
        return TRUE;

    return GST_BASE_SINK_CLASS(sink_parent_class)->query(base, query);
}

QT_END_NAMESPACE<|MERGE_RESOLUTION|>--- conflicted
+++ resolved
@@ -78,11 +78,6 @@
 QT_BEGIN_NAMESPACE
 
 QGstDefaultVideoRenderer::QGstDefaultVideoRenderer()
-<<<<<<< HEAD
-    : m_flushed(true)
-    , m_handleType(QAbstractVideoBuffer::NoHandle)
-=======
->>>>>>> a1bf811b
 {
 }
 
