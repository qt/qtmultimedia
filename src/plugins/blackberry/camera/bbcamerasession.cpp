/****************************************************************************
**
** Copyright (C) 2013 Research In Motion
** Contact: http://www.qt-project.org/legal
**
** This file is part of the Qt Toolkit.
**
** $QT_BEGIN_LICENSE:LGPL$
** Commercial License Usage
** Licensees holding valid commercial Qt licenses may use this file in
** accordance with the commercial license agreement provided with the
** Software or, alternatively, in accordance with the terms contained in
** a written agreement between you and Digia.  For licensing terms and
** conditions see http://qt.digia.com/licensing.  For further information
** use the contact form at http://qt.digia.com/contact-us.
**
** GNU Lesser General Public License Usage
** Alternatively, this file may be used under the terms of the GNU Lesser
** General Public License version 2.1 as published by the Free Software
** Foundation and appearing in the file LICENSE.LGPL included in the
** packaging of this file.  Please review the following information to
** ensure the GNU Lesser General Public License version 2.1 requirements
** will be met: http://www.gnu.org/licenses/old-licenses/lgpl-2.1.html.
**
** In addition, as a special exception, Digia gives you certain additional
** rights.  These rights are described in the Digia Qt LGPL Exception
** version 1.1, included in the file LGPL_EXCEPTION.txt in this package.
**
** GNU General Public License Usage
** Alternatively, this file may be used under the terms of the GNU
** General Public License version 3.0 as published by the Free Software
** Foundation and appearing in the file LICENSE.GPL included in the
** packaging of this file.  Please review the following information to
** ensure the GNU General Public License version 3.0 requirements will be
** met: http://www.gnu.org/copyleft/gpl.html.
**
**
** $QT_END_LICENSE$
**
****************************************************************************/
#include "bbcamerasession.h"

#include "bbcameraorientationhandler.h"
#include "bbcameraviewfindersettingscontrol.h"
#include "windowgrabber.h"

#include <QAbstractVideoSurface>
#include <QBuffer>
#include <QDebug>
#include <QImage>
#include <QUrl>
#include <QVideoSurfaceFormat>
#include <qmath.h>

#include <algorithm>

QT_BEGIN_NAMESPACE

static QString errorToString(camera_error_t error)
{
    switch (error) {
    case CAMERA_EOK:
        return QLatin1String("No error");
    case CAMERA_EAGAIN:
        return QLatin1String("Camera unavailable");
    case CAMERA_EINVAL:
        return QLatin1String("Inavlid argument");
    case CAMERA_ENODEV:
        return QLatin1String("Camera not found");
    case CAMERA_EMFILE:
        return QLatin1String("File table overflow");
    case CAMERA_EBADF:
        return QLatin1String("Invalid handle passed");
    case CAMERA_EACCESS:
        return QLatin1String("No permission");
    case CAMERA_EBADR:
        return QLatin1String("Invalid file descriptor");
    case CAMERA_ENODATA:
        return QLatin1String("Data does not exist");
    case CAMERA_ENOENT:
        return QLatin1String("File or directory does not exists");
    case CAMERA_ENOMEM:
        return QLatin1String("Memory allocation failed");
    case CAMERA_EOPNOTSUPP:
        return QLatin1String("Operation not supported");
    case CAMERA_ETIMEDOUT:
        return QLatin1String("Communication timeout");
    case CAMERA_EALREADY:
        return QLatin1String("Operation already in progress");
<<<<<<< HEAD
    case CAMERA_EBUSY:
        return QLatin1String("Camera busy");
    case CAMERA_ENOSPC:
        return QLatin1String("Disk is full");
=======
>>>>>>> 7d24543c
    case CAMERA_EUNINIT:
        return QLatin1String("Camera library not initialized");
    case CAMERA_EREGFAULT:
        return QLatin1String("Callback registration failed");
    case CAMERA_EMICINUSE:
        return QLatin1String("Microphone in use already");
#ifndef Q_OS_BLACKBERRY_TABLET
    case CAMERA_EDESKTOPCAMERAINUSE:
        return QLatin1String("Desktop camera in use already");
<<<<<<< HEAD
    case CAMERA_EPOWERDOWN:
        return QLatin1String("Camera in power down state");
    case CAMERA_3ALOCKED:
        return QLatin1String("3A have been locked");
    case CAMERA_EVIEWFINDERFROZEN:
        return QLatin1String("Freeze flag set");
=======
    case CAMERA_ENOSPC:
        return QLatin1String("Disk is full");
#endif
>>>>>>> 7d24543c
    default:
        return QLatin1String("Unknown error");
    }
}

QDebug operator<<(QDebug debug, camera_error_t error)
{
    debug.nospace() << errorToString(error);
    return debug.space();
}

BbCameraSession::BbCameraSession(QObject *parent)
    : QObject(parent)
    , m_nativeCameraOrientation(0)
    , m_orientationHandler(new BbCameraOrientationHandler(this))
    , m_status(QCamera::UnloadedStatus)
    , m_state(QCamera::UnloadedState)
    , m_captureMode(QCamera::CaptureStillImage)
    , m_device("bb:RearCamera")
    , m_previewIsVideo(true)
    , m_surface(0)
    , m_captureImageDriveMode(QCameraImageCapture::SingleImageCapture)
    , m_lastImageCaptureId(0)
    , m_captureDestination(QCameraImageCapture::CaptureToFile)
    , m_locksApplyMode(IndependentMode)
    , m_focusLockStatus(QCamera::Unlocked)
    , m_videoState(QMediaRecorder::StoppedState)
    , m_videoStatus(QMediaRecorder::LoadedStatus)
    , m_handle(CAMERA_HANDLE_INVALID)
    , m_windowGrabber(new WindowGrabber(this))
{
    connect(this, SIGNAL(statusChanged(QCamera::Status)), SLOT(updateReadyForCapture()));
    connect(this, SIGNAL(captureModeChanged(QCamera::CaptureModes)), SLOT(updateReadyForCapture()));
    connect(m_orientationHandler, SIGNAL(orientationChanged(int)), SLOT(deviceOrientationChanged(int)));

    connect(m_windowGrabber, SIGNAL(frameGrabbed(QImage)), SLOT(viewfinderFrameGrabbed(QImage)));
}

BbCameraSession::~BbCameraSession()
{
    stopViewFinder();
    closeCamera();
}

camera_handle_t BbCameraSession::handle() const
{
    return m_handle;
}

QCamera::State BbCameraSession::state() const
{
    return m_state;
}

void BbCameraSession::setState(QCamera::State state)
{
    if (m_state == state)
        return;

    const QCamera::State previousState = m_state;

    if (previousState == QCamera::UnloadedState) {
        if (state == QCamera::LoadedState) {
            if (openCamera()) {
                m_state = state;
            }
        } else if (state == QCamera::ActiveState) {
            if (openCamera()) {
                applyConfiguration();
                if (startViewFinder()) {
                    m_state = state;
                }
            }
        }
    } else if (previousState == QCamera::LoadedState) {
        if (state == QCamera::UnloadedState) {
            closeCamera();
            m_state = state;
        } else if (state == QCamera::ActiveState) {
            applyConfiguration();
            if (startViewFinder()) {
                m_state = state;
            }
        }
    } else if (previousState == QCamera::ActiveState) {
        if (state == QCamera::LoadedState) {
            stopViewFinder();
            m_state = state;
        } else if (state == QCamera::UnloadedState) {
            stopViewFinder();
            closeCamera();
            m_state = state;
        }
    }

    if (m_state != previousState)
        emit stateChanged(m_state);
}

QCamera::Status BbCameraSession::status() const
{
    return m_status;
}

QCamera::CaptureModes BbCameraSession::captureMode() const
{
    return m_captureMode;
}

void BbCameraSession::setCaptureMode(QCamera::CaptureModes captureMode)
{
    if (m_captureMode == captureMode)
        return;

    m_captureMode = captureMode;
    emit captureModeChanged(m_captureMode);
}

bool BbCameraSession::isCaptureModeSupported(QCamera::CaptureModes mode) const
{
    if (m_handle == CAMERA_HANDLE_INVALID) {
        // the camera has not been loaded yet via QCamera::load(), so
        // we open it temporarily to peek for the supported capture modes

        camera_unit_t unit = CAMERA_UNIT_REAR;
        if (m_device == cameraIdentifierFront())
            unit = CAMERA_UNIT_FRONT;
        else if (m_device == cameraIdentifierRear())
            unit = CAMERA_UNIT_REAR;
        else if (m_device == cameraIdentifierDesktop())
            unit = CAMERA_UNIT_DESKTOP;

        camera_handle_t handle;
        const camera_error_t result = camera_open(unit, CAMERA_MODE_RW, &handle);
        if (result != CAMERA_EOK)
            return true;

        const bool supported = isCaptureModeSupported(handle, mode);

        camera_close(handle);

        return supported;
    } else {
        return isCaptureModeSupported(m_handle, mode);
    }
}

QByteArray BbCameraSession::cameraIdentifierFront()
{
    return "bb:FrontCamera";
}

QByteArray BbCameraSession::cameraIdentifierRear()
{
    return "bb:RearCamera";
}

QByteArray BbCameraSession::cameraIdentifierDesktop()
{
    return "bb:DesktopCamera";
}

void BbCameraSession::setDevice(const QByteArray &device)
{
    m_device = device;
}

QByteArray BbCameraSession::device() const
{
    return m_device;
}

QAbstractVideoSurface* BbCameraSession::surface() const
{
    return m_surface;
}

void BbCameraSession::setSurface(QAbstractVideoSurface *surface)
{
    QMutexLocker locker(&m_surfaceMutex);

    if (m_surface == surface)
        return;

    m_surface = surface;
}

bool BbCameraSession::isReadyForCapture() const
{
    if (m_captureMode & QCamera::CaptureStillImage)
        return (m_status == QCamera::ActiveStatus);

    if (m_captureMode & QCamera::CaptureVideo)
        return (m_status == QCamera::ActiveStatus);

    return false;
}

QCameraImageCapture::DriveMode BbCameraSession::driveMode() const
{
    return m_captureImageDriveMode;
}

void BbCameraSession::setDriveMode(QCameraImageCapture::DriveMode mode)
{
    m_captureImageDriveMode = mode;
}

/**
 * A helper structure that keeps context data for image capture callbacks.
 */
struct ImageCaptureData
{
    int requestId;
    QString fileName;
    BbCameraSession *session;
};

static void imageCaptureShutterCallback(camera_handle_t handle, void *context)
{
    Q_UNUSED(handle)

    const ImageCaptureData *data = static_cast<ImageCaptureData*>(context);

    // We are inside a worker thread here, so emit imageExposed inside the main thread
    QMetaObject::invokeMethod(data->session, "imageExposed", Qt::QueuedConnection,
                              Q_ARG(int, data->requestId));
}

static void imageCaptureImageCallback(camera_handle_t handle, camera_buffer_t *buffer, void *context)
{
    Q_UNUSED(handle)

    QScopedPointer<ImageCaptureData> data(static_cast<ImageCaptureData*>(context));

    if (buffer->frametype != CAMERA_FRAMETYPE_JPEG) {
        // We are inside a worker thread here, so emit error signal inside the main thread
        QMetaObject::invokeMethod(data->session, "imageCaptureError", Qt::QueuedConnection,
                                  Q_ARG(int, data->requestId),
                                  Q_ARG(QCameraImageCapture::Error, QCameraImageCapture::FormatError),
                                  Q_ARG(QString, BbCameraSession::tr("Camera provides image in unsupported format")));
        return;
    }

    const QByteArray rawData((const char*)buffer->framebuf, buffer->framedesc.jpeg.bufsize);

    QImage image;
    const bool ok = image.loadFromData(rawData, "JPG");
    if (!ok) {
        const QString errorMessage = BbCameraSession::tr("Could not load JPEG data from frame");
        // We are inside a worker thread here, so emit error signal inside the main thread
        QMetaObject::invokeMethod(data->session, "imageCaptureError", Qt::QueuedConnection,
                                  Q_ARG(int, data->requestId),
                                  Q_ARG(QCameraImageCapture::Error, QCameraImageCapture::FormatError),
                                  Q_ARG(QString, errorMessage));
        return;
    }


    // We are inside a worker thread here, so invoke imageCaptured inside the main thread
    QMetaObject::invokeMethod(data->session, "imageCaptured", Qt::QueuedConnection,
                              Q_ARG(int, data->requestId),
                              Q_ARG(QImage, image),
                              Q_ARG(QString, data->fileName));
}

int BbCameraSession::capture(const QString &fileName)
{
    m_lastImageCaptureId++;

    if (!isReadyForCapture()) {
        emit imageCaptureError(m_lastImageCaptureId, QCameraImageCapture::NotReadyError, tr("Camera not ready"));
        return m_lastImageCaptureId;
    }

    if (m_captureImageDriveMode == QCameraImageCapture::SingleImageCapture) {
        // prepare context object for callback
        ImageCaptureData *context = new ImageCaptureData;
        context->requestId = m_lastImageCaptureId;
        context->fileName = fileName;
        context->session = this;

        const camera_error_t result = camera_take_photo(m_handle,
                                                        imageCaptureShutterCallback,
                                                        0,
                                                        0,
                                                        imageCaptureImageCallback,
                                                        context, false);

        if (result != CAMERA_EOK)
            qWarning() << "Unable to take photo:" << result;
    } else {
        // TODO: implement burst mode when available in Qt API
    }

    return m_lastImageCaptureId;
}

void BbCameraSession::cancelCapture()
{
    // BB10 API doesn't provide functionality for that
}

bool BbCameraSession::isCaptureDestinationSupported(QCameraImageCapture::CaptureDestinations destination) const
{
    // capture to buffer, file and both are supported.
    return destination & (QCameraImageCapture::CaptureToFile | QCameraImageCapture::CaptureToBuffer);
}

QCameraImageCapture::CaptureDestinations BbCameraSession::captureDestination() const
{
    return m_captureDestination;
}

void BbCameraSession::setCaptureDestination(QCameraImageCapture::CaptureDestinations destination)
{
    if (m_captureDestination != destination) {
        m_captureDestination = destination;
        emit captureDestinationChanged(m_captureDestination);
    }
}

QList<QSize> BbCameraSession::supportedResolutions(const QImageEncoderSettings&, bool *continuous) const
{
    if (continuous)
        *continuous = false;

    if (m_status == QCamera::UnloadedStatus)
        return QList<QSize>();

    if (m_captureMode & QCamera::CaptureStillImage) {
        return supportedResolutions(QCamera::CaptureStillImage);
    } else if (m_captureMode & QCamera::CaptureVideo) {
        return supportedResolutions(QCamera::CaptureVideo);
    }

    return QList<QSize>();
}

QImageEncoderSettings BbCameraSession::imageSettings() const
{
    return m_imageEncoderSettings;
}

void BbCameraSession::setImageSettings(const QImageEncoderSettings &settings)
{
    m_imageEncoderSettings = settings;
    if (m_imageEncoderSettings.codec().isEmpty())
        m_imageEncoderSettings.setCodec(QLatin1String("jpeg"));
}

QCamera::LockTypes BbCameraSession::supportedLocks() const
{
    if (m_locksApplyMode == FocusOnlyMode)
        return QCamera::LockFocus;
    else
        return (QCamera::LockExposure | QCamera::LockWhiteBalance | QCamera::LockFocus);
}

QCamera::LockStatus BbCameraSession::lockStatus(QCamera::LockType lock) const
{
    switch (lock) {
    case QCamera::LockExposure:
        return QCamera::Unlocked;
    case QCamera::LockWhiteBalance:
        return QCamera::Unlocked;
    case QCamera::LockFocus:
        return m_focusLockStatus;
    default:
        return QCamera::Unlocked;
    }
}

void BbCameraSession::searchAndLock(QCamera::LockTypes locks)
{
    m_currentLockTypes |= locks;

    uint32_t lockModes = CAMERA_3A_NONE;

    switch (m_locksApplyMode) {
    case IndependentMode:
        if (m_currentLockTypes & QCamera::LockExposure)
            lockModes |= CAMERA_3A_AUTOEXPOSURE;
        if (m_currentLockTypes & QCamera::LockWhiteBalance)
            lockModes |= CAMERA_3A_AUTOWHITEBALANCE;
        if (m_currentLockTypes & QCamera::LockFocus)
            lockModes |= CAMERA_3A_AUTOFOCUS;
        break;
    case FocusExposureBoundMode:
        if ((m_currentLockTypes & QCamera::LockExposure) || (m_currentLockTypes & QCamera::LockFocus))
            lockModes = (CAMERA_3A_AUTOEXPOSURE | CAMERA_3A_AUTOFOCUS);
        break;
    case AllBoundMode:
            lockModes = (CAMERA_3A_AUTOEXPOSURE | CAMERA_3A_AUTOFOCUS | CAMERA_3A_AUTOWHITEBALANCE);
        break;
    case FocusOnlyMode:
            lockModes = CAMERA_3A_AUTOFOCUS;
        break;
    }

    const camera_error_t result = camera_set_3a_lock(m_handle, lockModes);

    if (result != CAMERA_EOK) {
        qWarning() << "Unable to set lock modes:" << result;
    }
}

void BbCameraSession::unlock(QCamera::LockTypes locks)
{
    m_currentLockTypes &= ~locks;

    uint32_t lockModes = CAMERA_3A_NONE;

    switch (m_locksApplyMode) {
    case IndependentMode:
        if (m_currentLockTypes & QCamera::LockExposure)
            lockModes |= CAMERA_3A_AUTOEXPOSURE;
        if (m_currentLockTypes & QCamera::LockWhiteBalance)
            lockModes |= CAMERA_3A_AUTOWHITEBALANCE;
        if (m_currentLockTypes & QCamera::LockFocus)
            lockModes |= CAMERA_3A_AUTOFOCUS;
        break;
    case FocusExposureBoundMode:
        if ((m_currentLockTypes & QCamera::LockExposure) || (m_currentLockTypes & QCamera::LockFocus))
            lockModes = (CAMERA_3A_AUTOEXPOSURE | CAMERA_3A_AUTOFOCUS);
        break;
    case AllBoundMode:
            lockModes = (CAMERA_3A_AUTOEXPOSURE | CAMERA_3A_AUTOFOCUS | CAMERA_3A_AUTOWHITEBALANCE);
        break;
    case FocusOnlyMode:
            lockModes = CAMERA_3A_AUTOFOCUS;
        break;
    }

    const camera_error_t result = camera_set_3a_lock(m_handle, lockModes);

    if (result != CAMERA_EOK)
        qWarning() << "Unable to set lock modes:" << result;
}

QUrl BbCameraSession::outputLocation() const
{
    return QUrl::fromLocalFile(m_videoOutputLocation);
}

bool BbCameraSession::setOutputLocation(const QUrl &location)
{
    m_videoOutputLocation = location.toLocalFile();

    return true;
}

QMediaRecorder::State BbCameraSession::videoState() const
{
    return m_videoState;
}

void BbCameraSession::setVideoState(QMediaRecorder::State state)
{
    if (m_videoState == state)
        return;

    const QMediaRecorder::State previousState = m_videoState;

    if (previousState == QMediaRecorder::StoppedState) {
        if (state == QMediaRecorder::RecordingState) {
            if (startVideoRecording()) {
                m_videoState = state;
            }
        } else if (state == QMediaRecorder::PausedState) {
            // do nothing
        }
    } else if (previousState == QMediaRecorder::RecordingState) {
        if (state == QMediaRecorder::StoppedState) {
            stopVideoRecording();
            m_videoState = state;
        } else if (state == QMediaRecorder::PausedState) {
            //TODO: (pause) not supported by BB10 API yet
        }
    } else if (previousState == QMediaRecorder::PausedState) {
        if (state == QMediaRecorder::StoppedState) {
            stopVideoRecording();
            m_videoState = state;
        } else if (state == QMediaRecorder::RecordingState) {
            //TODO: (resume) not supported by BB10 API yet
        }
    }

    emit videoStateChanged(m_videoState);
}

QMediaRecorder::Status BbCameraSession::videoStatus() const
{
    return m_videoStatus;
}

qint64 BbCameraSession::duration() const
{
    return (m_videoRecordingDuration.isValid() ? m_videoRecordingDuration.elapsed() : 0);
}

void BbCameraSession::applyVideoSettings()
{
    if (m_handle == CAMERA_HANDLE_INVALID)
        return;

    // apply viewfinder configuration
    const QList<QSize> videoOutputResolutions = supportedResolutions(QCamera::CaptureVideo);

    if (!m_videoEncoderSettings.resolution().isValid() || !videoOutputResolutions.contains(m_videoEncoderSettings.resolution()))
        m_videoEncoderSettings.setResolution(videoOutputResolutions.first());

    QSize viewfinderResolution;

    if (m_previewIsVideo) {
        // The viewfinder is responsible for encoding the video frames, so the resolutions must match.
        viewfinderResolution = m_videoEncoderSettings.resolution();
    } else {
        // The frames are encoded separately from the viewfinder, so only the aspect ratio must match.
        const QSize videoResolution = m_videoEncoderSettings.resolution();
        const qreal aspectRatio = static_cast<qreal>(videoResolution.width())/static_cast<qreal>(videoResolution.height());

        QList<QSize> sizes = supportedViewfinderResolutions(QCamera::CaptureVideo);
        std::reverse(sizes.begin(), sizes.end()); // use smallest possible resolution
        foreach (const QSize &size, sizes) {
            // search for viewfinder resolution with the same aspect ratio
            if (qFuzzyCompare(aspectRatio, (static_cast<qreal>(size.width())/static_cast<qreal>(size.height())))) {
                viewfinderResolution = size;
                break;
            }
        }
    }

    Q_ASSERT(viewfinderResolution.isValid());

    const QByteArray windowId = QString().sprintf("qcamera_vf_%p", this).toLatin1();
    m_windowGrabber->setWindowId(windowId);

    const QByteArray windowGroupId = m_windowGrabber->windowGroupId();

    camera_error_t result = CAMERA_EOK;
    result = camera_set_videovf_property(m_handle,
                                         CAMERA_IMGPROP_WIN_GROUPID, windowGroupId.data(),
                                         CAMERA_IMGPROP_WIN_ID, windowId.data(),
                                         CAMERA_IMGPROP_WIDTH, viewfinderResolution.width(),
                                         CAMERA_IMGPROP_HEIGHT, viewfinderResolution.height(),
                                         CAMERA_IMGPROP_ROTATION, 360 - m_nativeCameraOrientation);

    if (result != CAMERA_EOK) {
        qWarning() << "Unable to apply video viewfinder settings:" << result;
        return;
    }

    const QSize resolution = m_videoEncoderSettings.resolution();

#ifndef Q_OS_BLACKBERRY_TABLET
    QString videoCodec = m_videoEncoderSettings.codec();
    if (videoCodec.isEmpty())
        videoCodec = QLatin1String("h264");

    camera_videocodec_t cameraVideoCodec = CAMERA_VIDEOCODEC_H264;
    if (videoCodec == QLatin1String("none"))
        cameraVideoCodec = CAMERA_VIDEOCODEC_NONE;
    else if (videoCodec == QLatin1String("avc1"))
        cameraVideoCodec = CAMERA_VIDEOCODEC_AVC1;
    else if (videoCodec == QLatin1String("h264"))
        cameraVideoCodec = CAMERA_VIDEOCODEC_H264;

    qreal frameRate = m_videoEncoderSettings.frameRate();
    if (frameRate == 0) {
        const QList<qreal> frameRates = supportedFrameRates(QVideoEncoderSettings(), 0);
        if (!frameRates.isEmpty())
            frameRate = frameRates.last();
    }

    QString audioCodec = m_audioEncoderSettings.codec();
    if (audioCodec.isEmpty())
        audioCodec = QLatin1String("aac");

    camera_audiocodec_t cameraAudioCodec = CAMERA_AUDIOCODEC_AAC;
    if (audioCodec == QLatin1String("none"))
        cameraAudioCodec = CAMERA_AUDIOCODEC_NONE;
    else if (audioCodec == QLatin1String("aac"))
        cameraAudioCodec = CAMERA_AUDIOCODEC_AAC;
    else if (audioCodec == QLatin1String("raw"))
        cameraAudioCodec = CAMERA_AUDIOCODEC_RAW;
    result = camera_set_video_property(m_handle,
                                       CAMERA_IMGPROP_WIDTH, resolution.width(),
                                       CAMERA_IMGPROP_HEIGHT, resolution.height(),
                                       CAMERA_IMGPROP_VIDEOCODEC, cameraVideoCodec,
                                       CAMERA_IMGPROP_AUDIOCODEC, cameraAudioCodec);
#else
    result = camera_set_video_property(m_handle,
                                       CAMERA_IMGPROP_WIDTH, resolution.width(),
                                       CAMERA_IMGPROP_HEIGHT, resolution.height());
#endif

    if (result != CAMERA_EOK) {
        qWarning() << "Unable to apply video settings:" << result;
        emit videoError(QMediaRecorder::ResourceError, tr("Unable to apply video settings"));
    }
}

QList<QSize> BbCameraSession::supportedResolutions(const QVideoEncoderSettings &settings, bool *continuous) const
{
    Q_UNUSED(settings);

    if (continuous)
        *continuous = false;

    return supportedResolutions(QCamera::CaptureVideo);
}

QList<qreal> BbCameraSession::supportedFrameRates(const QVideoEncoderSettings &settings, bool *continuous) const
{
    Q_UNUSED(settings);

    if (m_handle == CAMERA_HANDLE_INVALID)
        return QList<qreal>();

    int supported = 0;
    double rates[20];
    bool maxmin = false;

    /**
     * Since in current version of the BB10 platform the video viewfinder encodes the video frames, we use
     * the values as returned by camera_get_video_vf_framerates().
     */
    const camera_error_t result = camera_get_video_vf_framerates(m_handle, 20, &supported, rates, &maxmin);
    if (result != CAMERA_EOK) {
        qWarning() << "Unable to retrieve supported viewfinder framerates:" << result;
        return QList<qreal>();
    }

    QList<qreal> frameRates;
    for (int i = 0; i < supported; ++i)
        frameRates << rates[i];

    if (continuous)
        *continuous = maxmin;

    return frameRates;
}

QVideoEncoderSettings BbCameraSession::videoSettings() const
{
    return m_videoEncoderSettings;
}

void BbCameraSession::setVideoSettings(const QVideoEncoderSettings &settings)
{
    m_videoEncoderSettings = settings;
}

QAudioEncoderSettings BbCameraSession::audioSettings() const
{
    return m_audioEncoderSettings;
}

void BbCameraSession::setAudioSettings(const QAudioEncoderSettings &settings)
{
    m_audioEncoderSettings = settings;
}

void BbCameraSession::updateReadyForCapture()
{
    emit readyForCaptureChanged(isReadyForCapture());
}

void BbCameraSession::imageCaptured(int requestId, const QImage &rawImage, const QString &fileName)
{
    QTransform transform;

    // subtract out the native rotation
    transform.rotate(m_nativeCameraOrientation);

    // subtract out the current device orientation
    if (m_device == cameraIdentifierRear())
        transform.rotate(360 - m_orientationHandler->orientation());
    else
        transform.rotate(m_orientationHandler->orientation());

    const QImage image = rawImage.transformed(transform);

    // Generate snap preview as downscaled image
    {
        QSize previewSize = image.size();
        int downScaleSteps = 0;
        while (previewSize.width() > 800 && downScaleSteps < 8) {
            previewSize.rwidth() /= 2;
            previewSize.rheight() /= 2;
            downScaleSteps++;
        }

        const QImage snapPreview = image.scaled(previewSize);

        emit imageCaptured(requestId, snapPreview);
    }

    if (m_captureDestination & QCameraImageCapture::CaptureToBuffer) {
        QVideoFrame frame(image);

        emit imageAvailable(requestId, frame);
    }

    if (m_captureDestination & QCameraImageCapture::CaptureToFile) {
        const QString actualFileName = m_mediaStorageLocation.generateFileName(fileName,
                                                                               QCamera::CaptureStillImage,
                                                                               QLatin1String("IMG_"),
                                                                               QLatin1String("jpg"));

        QFile file(actualFileName);
        if (file.open(QFile::WriteOnly)) {
            if (image.save(&file, "JPG")) {
                emit imageSaved(requestId, actualFileName);
            } else {
                emit imageCaptureError(requestId, QCameraImageCapture::OutOfSpaceError, file.errorString());
            }
        } else {
            const QString errorMessage = tr("Could not open destination file:\n%1").arg(actualFileName);
            emit imageCaptureError(requestId, QCameraImageCapture::ResourceError, errorMessage);
        }
    }
}

void BbCameraSession::handleFocusStatusChanged(int value)
{
    const camera_focusstate_t focusState = static_cast<camera_focusstate_t>(value);

    switch (focusState) {
    case CAMERA_FOCUSSTATE_NONE:
    case CAMERA_FOCUSSTATE_WAITING:
        m_focusLockStatus = QCamera::Unlocked;
        emit lockStatusChanged(QCamera::LockFocus, QCamera::Unlocked, QCamera::UserRequest);
        break;
    case CAMERA_FOCUSSTATE_SEARCHING:
        m_focusLockStatus = QCamera::Searching;
        emit lockStatusChanged(QCamera::LockFocus, QCamera::Searching, QCamera::UserRequest);
        break;
    case CAMERA_FOCUSSTATE_FAILED:
        m_focusLockStatus = QCamera::Unlocked;
        emit lockStatusChanged(QCamera::LockFocus, QCamera::Unlocked, QCamera::LockFailed);
        break;
    case CAMERA_FOCUSSTATE_LOCKED:
        m_focusLockStatus = QCamera::Locked;
        emit lockStatusChanged(QCamera::LockFocus, QCamera::Locked, QCamera::LockAcquired);
        break;
    case CAMERA_FOCUSSTATE_SCENECHANGE:
        m_focusLockStatus = QCamera::Unlocked;
        emit lockStatusChanged(QCamera::LockFocus, QCamera::Unlocked, QCamera::LockTemporaryLost);
        break;
    default:
        break;
    }
}

void BbCameraSession::handleVideoRecordingPaused()
{
    //TODO: implement once BB10 API supports pausing a video
}

void BbCameraSession::handleVideoRecordingResumed()
{
    if (m_videoStatus == QMediaRecorder::StartingStatus) {
        m_videoStatus = QMediaRecorder::RecordingStatus;
        emit videoStatusChanged(m_videoStatus);

        m_videoRecordingDuration.restart();
    }
}

void BbCameraSession::deviceOrientationChanged(int angle)
{
    if (m_handle != CAMERA_HANDLE_INVALID)
        camera_set_device_orientation(m_handle, angle);
}

void BbCameraSession::handleCameraPowerUp()
{
    stopViewFinder();
    startViewFinder();
}

void BbCameraSession::viewfinderFrameGrabbed(const QImage &image)
{
    QTransform transform;

    transform.rotate(m_nativeCameraOrientation);

    QImage frame = image.copy().transformed(transform);
    if (m_device == cameraIdentifierFront())
        frame = frame.mirrored(true, false);

    QMutexLocker locker(&m_surfaceMutex);
    if (m_surface) {
        if (frame.size() != m_surface->surfaceFormat().frameSize()) {
            m_surface->stop();
            m_surface->start(QVideoSurfaceFormat(frame.size(), QVideoFrame::Format_ARGB32));
        }

        QVideoFrame videoFrame(frame);

        m_surface->present(videoFrame);
    }
}

bool BbCameraSession::openCamera()
{
    if (m_handle != CAMERA_HANDLE_INVALID) // camera is already open
        return true;

    m_status = QCamera::LoadingStatus;
    emit statusChanged(m_status);

    camera_unit_t unit = CAMERA_UNIT_REAR;
    if (m_device == cameraIdentifierFront())
        unit = CAMERA_UNIT_FRONT;
    else if (m_device == cameraIdentifierRear())
        unit = CAMERA_UNIT_REAR;
    else if (m_device == cameraIdentifierDesktop())
        unit = CAMERA_UNIT_DESKTOP;

    camera_error_t result = camera_open(unit, CAMERA_MODE_RW, &m_handle);
    if (result != CAMERA_EOK) {
        m_handle = CAMERA_HANDLE_INVALID;
        m_status = QCamera::UnloadedStatus;
        emit statusChanged(m_status);

        qWarning() << "Unable to open camera:" << result;
        emit error(QCamera::CameraError, tr("Unable to open camera"));
        return false;
    }

    result = camera_get_native_orientation(m_handle, &m_nativeCameraOrientation);
    if (result != CAMERA_EOK) {
        qWarning() << "Unable to retrieve native camera orientation:" << result;
        emit error(QCamera::CameraError, tr("Unable to retrieve native camera orientation"));
        return false;
    }

    m_previewIsVideo = camera_has_feature(m_handle, CAMERA_FEATURE_PREVIEWISVIDEO);

    m_status = QCamera::LoadedStatus;
    emit statusChanged(m_status);

    return true;
}

void BbCameraSession::closeCamera()
{
    if (m_handle == CAMERA_HANDLE_INVALID) // camera is closed already
        return;

    m_status = QCamera::UnloadingStatus;
    emit statusChanged(m_status);

    const camera_error_t result = camera_close(m_handle);
    if (result != CAMERA_EOK) {
        m_status = QCamera::LoadedStatus;
        emit statusChanged(m_status);

        qWarning() << "Unable to close camera:" << result;
        emit error(QCamera::CameraError, tr("Unable to close camera"));
        return;
    }

    m_handle = CAMERA_HANDLE_INVALID;

    m_status = QCamera::UnloadedStatus;
    emit statusChanged(m_status);
}

static void viewFinderStatusCallback(camera_handle_t handle, camera_devstatus_t status, uint16_t value, void *context)
{
    Q_UNUSED(handle)

    if (status == CAMERA_STATUS_FOCUS_CHANGE) {
        BbCameraSession *session = static_cast<BbCameraSession*>(context);
        QMetaObject::invokeMethod(session, "handleFocusStatusChanged", Qt::QueuedConnection, Q_ARG(int, value));
        return;
    }
#ifndef Q_OS_BLACKBERRY_TABLET
    else if (status == CAMERA_STATUS_POWERUP) {
        BbCameraSession *session = static_cast<BbCameraSession*>(context);
        QMetaObject::invokeMethod(session, "handleCameraPowerUp", Qt::QueuedConnection);
    }
#endif
}

bool BbCameraSession::startViewFinder()
{
    m_status = QCamera::StartingStatus;
    emit statusChanged(m_status);

    QSize viewfinderResolution;
    camera_error_t result = CAMERA_EOK;
    if (m_captureMode & QCamera::CaptureStillImage) {
        result = camera_start_photo_viewfinder(m_handle, 0, viewFinderStatusCallback, this);
        viewfinderResolution = currentViewfinderResolution(QCamera::CaptureStillImage);
    } else if (m_captureMode & QCamera::CaptureVideo) {
        result = camera_start_video_viewfinder(m_handle, 0, viewFinderStatusCallback, this);
        viewfinderResolution = currentViewfinderResolution(QCamera::CaptureVideo);
    }

    if (result != CAMERA_EOK) {
        qWarning() << "Unable to start viewfinder:" << result;
        return false;
    }

    // retrieve information about lock apply modes
    {
        int supported = 0;
        uint32_t modes[20];

        const camera_error_t result = camera_get_3a_lock_modes(m_handle, 20, &supported, modes);

        if (result == CAMERA_EOK) {
            // see API documentation of camera_get_3a_lock_modes for explanation of case discrimination below
            if (supported == 4) {
                m_locksApplyMode = IndependentMode;
            } else if (supported == 3) {
                m_locksApplyMode = FocusExposureBoundMode;
            } else if (supported == 2) {
                if (modes[0] == (CAMERA_3A_AUTOFOCUS | CAMERA_3A_AUTOEXPOSURE | CAMERA_3A_AUTOWHITEBALANCE))
                    m_locksApplyMode = AllBoundMode;
                else
                    m_locksApplyMode = FocusOnlyMode;
            }
        }
    }

    const int angle = m_orientationHandler->orientation();

    const QSize rotatedSize = ((angle == 0 || angle == 180) ? viewfinderResolution
                                                            : viewfinderResolution.transposed());

    m_surfaceMutex.lock();
    if (m_surface) {
        const bool ok = m_surface->start(QVideoSurfaceFormat(rotatedSize, QVideoFrame::Format_ARGB32));
        if (!ok)
            qWarning() << "Unable to start camera viewfinder surface";
    }
    m_surfaceMutex.unlock();

    m_status = QCamera::ActiveStatus;
    emit statusChanged(m_status);

    return true;
}

void BbCameraSession::stopViewFinder()
{
    m_windowGrabber->stop();

    m_status = QCamera::StoppingStatus;
    emit statusChanged(m_status);

    m_surfaceMutex.lock();
    if (m_surface) {
        m_surface->stop();
    }
    m_surfaceMutex.unlock();

    camera_error_t result = CAMERA_EOK;
    if (m_captureMode & QCamera::CaptureStillImage)
        result = camera_stop_photo_viewfinder(m_handle);
    else if (m_captureMode & QCamera::CaptureVideo)
        result = camera_stop_video_viewfinder(m_handle);

    if (result != CAMERA_EOK) {
        qWarning() << "Unable to stop viewfinder:" << result;
        return;
    }

    m_status = QCamera::LoadedStatus;
    emit statusChanged(m_status);
}

void BbCameraSession::applyConfiguration()
{
    if (m_captureMode & QCamera::CaptureStillImage) {
        const QList<QSize> photoOutputResolutions = supportedResolutions(QCamera::CaptureStillImage);

        if (!m_imageEncoderSettings.resolution().isValid() || !photoOutputResolutions.contains(m_imageEncoderSettings.resolution()))
            m_imageEncoderSettings.setResolution(photoOutputResolutions.first());

        const QSize photoResolution = m_imageEncoderSettings.resolution();
        const qreal aspectRatio = static_cast<qreal>(photoResolution.width())/static_cast<qreal>(photoResolution.height());

        // apply viewfinder configuration
        QSize viewfinderResolution;
        QList<QSize> sizes = supportedViewfinderResolutions(QCamera::CaptureStillImage);
        std::reverse(sizes.begin(), sizes.end()); // use smallest possible resolution
        foreach (const QSize &size, sizes) {
            // search for viewfinder resolution with the same aspect ratio
            if (qFuzzyCompare(aspectRatio, (static_cast<qreal>(size.width())/static_cast<qreal>(size.height())))) {
                viewfinderResolution = size;
                break;
            }
        }

        Q_ASSERT(viewfinderResolution.isValid());

        const QByteArray windowId = QString().sprintf("qcamera_vf_%p", this).toLatin1();
        m_windowGrabber->setWindowId(windowId);

        const QByteArray windowGroupId = m_windowGrabber->windowGroupId();

        camera_error_t result = camera_set_photovf_property(m_handle,
                                                            CAMERA_IMGPROP_WIN_GROUPID, windowGroupId.data(),
                                                            CAMERA_IMGPROP_WIN_ID, windowId.data(),
                                                            CAMERA_IMGPROP_WIDTH, viewfinderResolution.width(),
                                                            CAMERA_IMGPROP_HEIGHT, viewfinderResolution.height(),
                                                            CAMERA_IMGPROP_FORMAT, CAMERA_FRAMETYPE_NV12,
                                                            CAMERA_IMGPROP_ROTATION, 360 - m_nativeCameraOrientation);

        if (result != CAMERA_EOK) {
            qWarning() << "Unable to apply photo viewfinder settings:" << result;
            return;
        }


        int jpegQuality = 100;
        switch (m_imageEncoderSettings.quality()) {
        case QMultimedia::VeryLowQuality:
            jpegQuality = 20;
            break;
        case QMultimedia::LowQuality:
            jpegQuality = 40;
            break;
        case QMultimedia::NormalQuality:
            jpegQuality = 60;
            break;
        case QMultimedia::HighQuality:
            jpegQuality = 80;
            break;
        case QMultimedia::VeryHighQuality:
            jpegQuality = 100;
            break;
        }

        // apply photo configuration
        result = camera_set_photo_property(m_handle,
                                           CAMERA_IMGPROP_WIDTH, photoResolution.width(),
                                           CAMERA_IMGPROP_HEIGHT, photoResolution.height(),
                                           CAMERA_IMGPROP_JPEGQFACTOR, jpegQuality,
                                           CAMERA_IMGPROP_ROTATION, 360 - m_nativeCameraOrientation);

        if (result != CAMERA_EOK) {
            qWarning() << "Unable to apply photo settings:" << result;
            return;
        }

    } else if (m_captureMode & QCamera::CaptureVideo) {
        applyVideoSettings();
    }
}

static void videoRecordingStatusCallback(camera_handle_t handle, camera_devstatus_t status, uint16_t value, void *context)
{
    Q_UNUSED(handle)
    Q_UNUSED(value)

#ifndef Q_OS_BLACKBERRY_TABLET
    if (status == CAMERA_STATUS_VIDEO_PAUSE) {
        BbCameraSession *session = static_cast<BbCameraSession*>(context);
        QMetaObject::invokeMethod(session, "handleVideoRecordingPaused", Qt::QueuedConnection);
    } else if (status == CAMERA_STATUS_VIDEO_RESUME) {
        BbCameraSession *session = static_cast<BbCameraSession*>(context);
        QMetaObject::invokeMethod(session, "handleVideoRecordingResumed", Qt::QueuedConnection);
    }
#endif
}

bool BbCameraSession::startVideoRecording()
{
    m_videoRecordingDuration.invalidate();

    m_videoStatus = QMediaRecorder::StartingStatus;
    emit videoStatusChanged(m_videoStatus);

    if (m_videoOutputLocation.isEmpty())
        m_videoOutputLocation = m_mediaStorageLocation.generateFileName(QLatin1String("VID_"), m_mediaStorageLocation.defaultDir(QCamera::CaptureVideo), QLatin1String("mp4"));

    emit actualLocationChanged(m_videoOutputLocation);

    const camera_error_t result = camera_start_video(m_handle, QFile::encodeName(m_videoOutputLocation), 0, videoRecordingStatusCallback, this);
    if (result != CAMERA_EOK) {
        m_videoStatus = QMediaRecorder::LoadedStatus;
        emit videoStatusChanged(m_videoStatus);

        emit videoError(QMediaRecorder::ResourceError, tr("Unable to start video recording"));
        return false;
    }

    return true;
}

void BbCameraSession::stopVideoRecording()
{
    m_videoStatus = QMediaRecorder::FinalizingStatus;
    emit videoStatusChanged(m_videoStatus);

    const camera_error_t result = camera_stop_video(m_handle);
    if (result != CAMERA_EOK) {
        emit videoError(QMediaRecorder::ResourceError, tr("Unable to stop video recording"));
    }

    m_videoStatus = QMediaRecorder::LoadedStatus;
    emit videoStatusChanged(m_videoStatus);

    m_videoRecordingDuration.invalidate();
}

bool BbCameraSession::isCaptureModeSupported(camera_handle_t handle, QCamera::CaptureModes mode) const
{
    if (mode & QCamera::CaptureStillImage)
        return camera_has_feature(handle, CAMERA_FEATURE_PHOTO);

    if (mode & QCamera::CaptureVideo)
        return camera_has_feature(handle, CAMERA_FEATURE_VIDEO);

    return false;
}

QList<QSize> BbCameraSession::supportedResolutions(QCamera::CaptureMode mode) const
{
    Q_ASSERT(m_handle != CAMERA_HANDLE_INVALID);

    QList<QSize> list;

    camera_error_t result = CAMERA_EOK;
    camera_res_t resolutions[20];
    unsigned int supported = 0;

    if (mode == QCamera::CaptureStillImage)
        result = camera_get_photo_output_resolutions(m_handle, CAMERA_FRAMETYPE_JPEG, 20, &supported, resolutions);
    else if (mode == QCamera::CaptureVideo)
        result = camera_get_video_output_resolutions(m_handle, 20, &supported, resolutions);

    if (result != CAMERA_EOK)
        return list;

    for (unsigned int i = 0; i < supported; ++i)
        list << QSize(resolutions[i].width, resolutions[i].height);

    return list;
}

QList<QSize> BbCameraSession::supportedViewfinderResolutions(QCamera::CaptureMode mode) const
{
    Q_ASSERT(m_handle != CAMERA_HANDLE_INVALID);

    QList<QSize> list;

    camera_error_t result = CAMERA_EOK;
    camera_res_t resolutions[20];
    unsigned int supported = 0;

    if (mode == QCamera::CaptureStillImage)
        result = camera_get_photo_vf_resolutions(m_handle, 20, &supported, resolutions);
    else if (mode == QCamera::CaptureVideo)
        result = camera_get_video_vf_resolutions(m_handle, 20, &supported, resolutions);

    if (result != CAMERA_EOK)
        return list;

    for (unsigned int i = 0; i < supported; ++i)
        list << QSize(resolutions[i].width, resolutions[i].height);

    return list;
}

QSize BbCameraSession::currentViewfinderResolution(QCamera::CaptureMode mode) const
{
    Q_ASSERT(m_handle != CAMERA_HANDLE_INVALID);

    camera_error_t result = CAMERA_EOK;
    int width = 0;
    int height = 0;

    if (mode == QCamera::CaptureStillImage)
        result = camera_get_photovf_property(m_handle, CAMERA_IMGPROP_WIDTH, &width,
                                                       CAMERA_IMGPROP_HEIGHT, &height);
    else if (mode == QCamera::CaptureVideo)
        result = camera_get_videovf_property(m_handle, CAMERA_IMGPROP_WIDTH, &width,
                                                       CAMERA_IMGPROP_HEIGHT, &height);

    if (result != CAMERA_EOK)
        return QSize();

    return QSize(width, height);
}

QT_END_NAMESPACE<|MERGE_RESOLUTION|>--- conflicted
+++ resolved
@@ -75,8 +75,6 @@
         return QLatin1String("No permission");
     case CAMERA_EBADR:
         return QLatin1String("Invalid file descriptor");
-    case CAMERA_ENODATA:
-        return QLatin1String("Data does not exist");
     case CAMERA_ENOENT:
         return QLatin1String("File or directory does not exists");
     case CAMERA_ENOMEM:
@@ -87,13 +85,6 @@
         return QLatin1String("Communication timeout");
     case CAMERA_EALREADY:
         return QLatin1String("Operation already in progress");
-<<<<<<< HEAD
-    case CAMERA_EBUSY:
-        return QLatin1String("Camera busy");
-    case CAMERA_ENOSPC:
-        return QLatin1String("Disk is full");
-=======
->>>>>>> 7d24543c
     case CAMERA_EUNINIT:
         return QLatin1String("Camera library not initialized");
     case CAMERA_EREGFAULT:
@@ -101,20 +92,21 @@
     case CAMERA_EMICINUSE:
         return QLatin1String("Microphone in use already");
 #ifndef Q_OS_BLACKBERRY_TABLET
+    case CAMERA_ENODATA:
+        return QLatin1String("Data does not exist");
+    case CAMERA_EBUSY:
+        return QLatin1String("Camera busy");
     case CAMERA_EDESKTOPCAMERAINUSE:
         return QLatin1String("Desktop camera in use already");
-<<<<<<< HEAD
+    case CAMERA_ENOSPC:
+        return QLatin1String("Disk is full");
     case CAMERA_EPOWERDOWN:
         return QLatin1String("Camera in power down state");
     case CAMERA_3ALOCKED:
         return QLatin1String("3A have been locked");
     case CAMERA_EVIEWFINDERFROZEN:
         return QLatin1String("Freeze flag set");
-=======
-    case CAMERA_ENOSPC:
-        return QLatin1String("Disk is full");
 #endif
->>>>>>> 7d24543c
     default:
         return QLatin1String("Unknown error");
     }
