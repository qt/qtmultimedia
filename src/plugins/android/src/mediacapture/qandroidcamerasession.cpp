/****************************************************************************
**
** Copyright (C) 2015 The Qt Company Ltd.
** Contact: http://www.qt.io/licensing/
**
** This file is part of the Qt Toolkit.
**
** $QT_BEGIN_LICENSE:LGPL21$
** Commercial License Usage
** Licensees holding valid commercial Qt licenses may use this file in
** accordance with the commercial license agreement provided with the
** Software or, alternatively, in accordance with the terms contained in
** a written agreement between you and The Qt Company. For licensing terms
** and conditions see http://www.qt.io/terms-conditions. For further
** information use the contact form at http://www.qt.io/contact-us.
**
** GNU Lesser General Public License Usage
** Alternatively, this file may be used under the terms of the GNU Lesser
** General Public License version 2.1 or version 3 as published by the Free
** Software Foundation and appearing in the file LICENSE.LGPLv21 and
** LICENSE.LGPLv3 included in the packaging of this file. Please review the
** following information to ensure the GNU Lesser General Public License
** requirements will be met: https://www.gnu.org/licenses/lgpl.html and
** http://www.gnu.org/licenses/old-licenses/lgpl-2.1.html.
**
** As a special exception, The Qt Company gives you certain additional
** rights. These rights are described in The Qt Company LGPL Exception
** version 1.1, included in the file LGPL_EXCEPTION.txt in this package.
**
** $QT_END_LICENSE$
**
****************************************************************************/

#include "qandroidcamerasession.h"

#include "androidcamera.h"
#include "androidmultimediautils.h"
#include "qandroidvideooutput.h"
#include "qandroidmediavideoprobecontrol.h"
#include "qandroidmultimediautils.h"
#include <QtConcurrent/qtconcurrentrun.h>
#include <qfile.h>
#include <qguiapplication.h>
#include <qdebug.h>
#include <qvideoframe.h>
#include <private/qmemoryvideobuffer_p.h>
#include <private/qvideoframe_p.h>

QT_BEGIN_NAMESPACE

Q_GLOBAL_STATIC(QList<AndroidCameraInfo>, g_availableCameras)

QAndroidCameraSession::QAndroidCameraSession(QObject *parent)
    : QObject(parent)
    , m_selectedCamera(0)
    , m_camera(0)
    , m_nativeOrientation(0)
    , m_videoOutput(0)
    , m_captureMode(QCamera::CaptureViewfinder)
    , m_state(QCamera::UnloadedState)
    , m_savedState(-1)
    , m_status(QCamera::UnloadedStatus)
    , m_previewStarted(false)
    , m_imageSettingsDirty(true)
    , m_captureDestination(QCameraImageCapture::CaptureToFile)
    , m_captureImageDriveMode(QCameraImageCapture::SingleImageCapture)
    , m_lastImageCaptureId(0)
    , m_readyForCapture(false)
    , m_captureCanceled(false)
    , m_currentImageCaptureId(-1)
    , m_previewCallback(0)
{
    m_mediaStorageLocation.addStorageLocation(
                QMediaStorageLocation::Pictures,
                AndroidMultimediaUtils::getDefaultMediaDirectory(AndroidMultimediaUtils::DCIM));

    if (qApp) {
        connect(qApp, SIGNAL(applicationStateChanged(Qt::ApplicationState)),
                this, SLOT(onApplicationStateChanged(Qt::ApplicationState)));
    }
}

QAndroidCameraSession::~QAndroidCameraSession()
{
    close();
}

void QAndroidCameraSession::setCaptureMode(QCamera::CaptureModes mode)
{
    if (m_captureMode == mode || !isCaptureModeSupported(mode))
        return;

    m_captureMode = mode;
    emit captureModeChanged(m_captureMode);

    if (m_previewStarted && m_captureMode.testFlag(QCamera::CaptureStillImage))
        adjustViewfinderSize(m_imageSettings.resolution());
}

bool QAndroidCameraSession::isCaptureModeSupported(QCamera::CaptureModes mode) const
{
    if (mode & (QCamera::CaptureStillImage & QCamera::CaptureVideo))
        return false;

    return true;
}

void QAndroidCameraSession::setState(QCamera::State state)
{
    // If the application is inactive, the camera shouldn't be started. Save the desired state
    // instead and it will be set when the application becomes active.
    if (qApp->applicationState() != Qt::ApplicationActive) {
        m_savedState = state;
        return;
    }

    if (m_state == state)
        return;

    switch (state) {
    case QCamera::UnloadedState:
        close();
        break;
    case QCamera::LoadedState:
    case QCamera::ActiveState:
        if (!m_camera && !open()) {
            emit error(QCamera::CameraError, QStringLiteral("Failed to open camera"));
            return;
        }
        if (state == QCamera::ActiveState) {
            if (!startPreview())
                return;
        } else if (state == QCamera::LoadedState) {
            stopPreview();
        }
        break;
    }

     m_state = state;
     emit stateChanged(m_state);
}

void QAndroidCameraSession::updateAvailableCameras()
{
    g_availableCameras->clear();

    const int numCameras = AndroidCamera::getNumberOfCameras();
    for (int i = 0; i < numCameras; ++i) {
        AndroidCameraInfo info;
        AndroidCamera::getCameraInfo(i, &info);

        if (!info.name.isNull())
            g_availableCameras->append(info);
    }
}

const QList<AndroidCameraInfo> &QAndroidCameraSession::availableCameras()
{
    if (g_availableCameras->isEmpty())
        updateAvailableCameras();

    return *g_availableCameras;
}

bool QAndroidCameraSession::open()
{
    close();

    m_status = QCamera::LoadingStatus;
    emit statusChanged(m_status);

    m_camera = AndroidCamera::open(m_selectedCamera);

    if (m_camera) {
        connect(m_camera, SIGNAL(pictureExposed()), this, SLOT(onCameraPictureExposed()));
        connect(m_camera, SIGNAL(lastPreviewFrameFetched(QVideoFrame)),
                this, SLOT(onLastPreviewFrameFetched(QVideoFrame)),
                Qt::DirectConnection);
        connect(m_camera, SIGNAL(newPreviewFrame(QVideoFrame)),
                this, SLOT(onNewPreviewFrame(QVideoFrame)),
                Qt::DirectConnection);
        connect(m_camera, SIGNAL(pictureCaptured(QByteArray)), this, SLOT(onCameraPictureCaptured(QByteArray)));
        connect(m_camera, SIGNAL(previewStarted()), this, SLOT(onCameraPreviewStarted()));
        connect(m_camera, SIGNAL(previewStopped()), this, SLOT(onCameraPreviewStopped()));
        connect(m_camera, &AndroidCamera::previewFailedToStart, this, &QAndroidCameraSession::onCameraPreviewFailedToStart);
        connect(m_camera, &AndroidCamera::takePictureFailed, this, &QAndroidCameraSession::onCameraTakePictureFailed);

        m_nativeOrientation = m_camera->getNativeOrientation();

        m_status = QCamera::LoadedStatus;

        if (m_camera->getPreviewFormat() != AndroidCamera::NV21)
            m_camera->setPreviewFormat(AndroidCamera::NV21);

        m_camera->notifyNewFrames(m_videoProbes.count() || m_previewCallback);

        emit opened();
    } else {
        m_status = QCamera::UnavailableStatus;
    }

    emit statusChanged(m_status);

    return m_camera != 0;
}

void QAndroidCameraSession::close()
{
    if (!m_camera)
        return;

    stopPreview();

    m_status = QCamera::UnloadingStatus;
    emit statusChanged(m_status);

    m_readyForCapture = false;
    m_currentImageCaptureId = -1;
    m_currentImageCaptureFileName.clear();
    m_imageSettingsDirty = true;

    m_camera->release();
    delete m_camera;
    m_camera = 0;

    m_status = QCamera::UnloadedStatus;
    emit statusChanged(m_status);
}

void QAndroidCameraSession::setVideoOutput(QAndroidVideoOutput *output)
{
    if (m_videoOutput) {
        m_videoOutput->stop();
        m_videoOutput->reset();
    }

    if (output) {
        m_videoOutput = output;
        if (m_videoOutput->isReady())
            onVideoOutputReady(true);
        else
            connect(m_videoOutput, SIGNAL(readyChanged(bool)), this, SLOT(onVideoOutputReady(bool)));
    } else {
        m_videoOutput = 0;
    }
}

void QAndroidCameraSession::adjustViewfinderSize(const QSize &captureSize, bool restartPreview)
{
    if (!m_camera)
        return;

    QSize currentViewfinderResolution = m_camera->previewSize();
    QSize adjustedViewfinderResolution;

    if (m_captureMode.testFlag(QCamera::CaptureVideo) && m_camera->getPreferredPreviewSizeForVideo().isEmpty()) {
        // According to the Android doc, if getPreferredPreviewSizeForVideo() returns null, it means
        // the preview size cannot be different from the capture size
        adjustedViewfinderResolution = captureSize;
    } else {
        // search for viewfinder resolution with the same aspect ratio
        const qreal aspectRatio = qreal(captureSize.width()) / qreal(captureSize.height());
        QList<QSize> previewSizes = m_camera->getSupportedPreviewSizes();
        for (int i = previewSizes.count() - 1; i >= 0; --i) {
            const QSize &size = previewSizes.at(i);
            if (qAbs(aspectRatio - (qreal(size.width()) / size.height())) < 0.01) {
                adjustedViewfinderResolution = size;
                break;
            }
        }

        if (!adjustedViewfinderResolution.isValid()) {
            qWarning("Cannot find a viewfinder resolution matching the capture aspect ratio.");
            return;
        }
    }

    if (currentViewfinderResolution != adjustedViewfinderResolution) {
        if (m_videoOutput)
            m_videoOutput->setVideoSize(adjustedViewfinderResolution);

        // if preview is started, we have to stop it first before changing its size
        if (m_previewStarted && restartPreview)
            m_camera->stopPreview();

        m_camera->setPreviewSize(adjustedViewfinderResolution);

        // restart preview
        if (m_previewStarted && restartPreview)
            m_camera->startPreview();
    }
}

bool QAndroidCameraSession::startPreview()
{
    if (!m_camera)
        return false;

    if (!m_videoOutput) {
        Q_EMIT error(QCamera::InvalidRequestError, tr("Camera cannot be started without a viewfinder."));
        return false;
    }

    if (m_previewStarted)
        return true;

    if (!m_videoOutput->isReady())
        return true; // delay starting until the video output is ready

    Q_ASSERT(m_videoOutput->surfaceTexture() || m_videoOutput->surfaceHolder());

    if ((m_videoOutput->surfaceTexture() && !m_camera->setPreviewTexture(m_videoOutput->surfaceTexture()))
            || (m_videoOutput->surfaceHolder() && !m_camera->setPreviewDisplay(m_videoOutput->surfaceHolder())))
        return false;

    m_status = QCamera::StartingStatus;
    emit statusChanged(m_status);

    applyImageSettings();
    adjustViewfinderSize(m_imageSettings.resolution());

    AndroidMultimediaUtils::enableOrientationListener(true);

    m_camera->startPreview();
    m_previewStarted = true;

    return true;
}

void QAndroidCameraSession::stopPreview()
{
    if (!m_camera || !m_previewStarted)
        return;

    m_status = QCamera::StoppingStatus;
    emit statusChanged(m_status);

    AndroidMultimediaUtils::enableOrientationListener(false);

    m_camera->stopPreview();
    m_camera->setPreviewSize(QSize());
    m_camera->setPreviewTexture(0);
    m_camera->setPreviewDisplay(0);

    if (m_videoOutput) {
        m_videoOutput->stop();
        m_videoOutput->reset();
    }
    m_previewStarted = false;
}

void QAndroidCameraSession::setImageSettings(const QImageEncoderSettings &settings)
{
    if (m_imageSettings == settings)
        return;

    m_imageSettings = settings;
    if (m_imageSettings.codec().isEmpty())
        m_imageSettings.setCodec(QLatin1String("jpeg"));

    m_imageSettingsDirty = true;

    applyImageSettings();

    if (m_readyForCapture && m_captureMode.testFlag(QCamera::CaptureStillImage))
        adjustViewfinderSize(m_imageSettings.resolution());
}

int QAndroidCameraSession::currentCameraRotation() const
{
    if (!m_camera)
        return 0;

    // subtract natural camera orientation and physical device orientation
    int rotation = 0;
    int deviceOrientation = (AndroidMultimediaUtils::getDeviceOrientation() + 45) / 90 * 90;
    if (m_camera->getFacing() == AndroidCamera::CameraFacingFront)
        rotation = (m_nativeOrientation - deviceOrientation + 360) % 360;
    else // back-facing camera
        rotation = (m_nativeOrientation + deviceOrientation) % 360;

    return rotation;
}

void QAndroidCameraSession::addProbe(QAndroidMediaVideoProbeControl *probe)
{
    m_videoProbesMutex.lock();
    if (probe)
        m_videoProbes << probe;
    if (m_camera)
        m_camera->notifyNewFrames(m_videoProbes.count() || m_previewCallback);
    m_videoProbesMutex.unlock();
}

void QAndroidCameraSession::removeProbe(QAndroidMediaVideoProbeControl *probe)
{
    m_videoProbesMutex.lock();
    m_videoProbes.remove(probe);
    if (m_camera)
        m_camera->notifyNewFrames(m_videoProbes.count() || m_previewCallback);
    m_videoProbesMutex.unlock();
}

void QAndroidCameraSession::setPreviewFormat(AndroidCamera::ImageFormat format)
{
    if (format == AndroidCamera::UnknownImageFormat)
        return;

    m_camera->setPreviewFormat(format);
}

void QAndroidCameraSession::setPreviewCallback(PreviewCallback *callback)
{
    m_videoProbesMutex.lock();
    m_previewCallback = callback;
    if (m_camera)
        m_camera->notifyNewFrames(m_videoProbes.count() || m_previewCallback);
    m_videoProbesMutex.unlock();
}

void QAndroidCameraSession::applyImageSettings()
{
    if (!m_camera || !m_imageSettingsDirty)
        return;

    const QSize requestedResolution = m_imageSettings.resolution();
    const QList<QSize> supportedResolutions = m_camera->getSupportedPictureSizes();

    if (!requestedResolution.isValid()) {
        // if no resolution is set, use the highest supported one
        m_imageSettings.setResolution(supportedResolutions.last());
    } else if (!supportedResolutions.contains(requestedResolution)) {
        // if the requested resolution is not supported, find the closest one
        int reqPixelCount = requestedResolution.width() * requestedResolution.height();
        QList<int> supportedPixelCounts;
        for (int i = 0; i < supportedResolutions.size(); ++i) {
            const QSize &s = supportedResolutions.at(i);
            supportedPixelCounts.append(s.width() * s.height());
        }
        int closestIndex = qt_findClosestValue(supportedPixelCounts, reqPixelCount);
        m_imageSettings.setResolution(supportedResolutions.at(closestIndex));
    }

    int jpegQuality = 100;
    switch (m_imageSettings.quality()) {
    case QMultimedia::VeryLowQuality:
        jpegQuality = 20;
        break;
    case QMultimedia::LowQuality:
        jpegQuality = 40;
        break;
    case QMultimedia::NormalQuality:
        jpegQuality = 60;
        break;
    case QMultimedia::HighQuality:
        jpegQuality = 80;
        break;
    case QMultimedia::VeryHighQuality:
        jpegQuality = 100;
        break;
    }

    m_camera->setPictureSize(m_imageSettings.resolution());
    m_camera->setJpegQuality(jpegQuality);

    m_imageSettingsDirty = false;
}

bool QAndroidCameraSession::isCaptureDestinationSupported(QCameraImageCapture::CaptureDestinations destination) const
{
    return destination & (QCameraImageCapture::CaptureToFile | QCameraImageCapture::CaptureToBuffer);
}

QCameraImageCapture::CaptureDestinations QAndroidCameraSession::captureDestination() const
{
    return m_captureDestination;
}

void QAndroidCameraSession::setCaptureDestination(QCameraImageCapture::CaptureDestinations destination)
{
    if (m_captureDestination != destination) {
        m_captureDestination = destination;
        emit captureDestinationChanged(m_captureDestination);
    }
}

bool QAndroidCameraSession::isReadyForCapture() const
{
    return m_status == QCamera::ActiveStatus && m_readyForCapture;
}

void QAndroidCameraSession::setReadyForCapture(bool ready)
{
    if (m_readyForCapture == ready)
        return;

    m_readyForCapture = ready;
    emit readyForCaptureChanged(ready);
}

QCameraImageCapture::DriveMode QAndroidCameraSession::driveMode() const
{
    return m_captureImageDriveMode;
}

void QAndroidCameraSession::setDriveMode(QCameraImageCapture::DriveMode mode)
{
    m_captureImageDriveMode = mode;
}

int QAndroidCameraSession::capture(const QString &fileName)
{
    ++m_lastImageCaptureId;

    if (!isReadyForCapture()) {
        emit imageCaptureError(m_lastImageCaptureId, QCameraImageCapture::NotReadyError,
                               tr("Camera not ready"));
        return m_lastImageCaptureId;
    }

    if (m_captureImageDriveMode == QCameraImageCapture::SingleImageCapture) {
        setReadyForCapture(false);

        m_currentImageCaptureId = m_lastImageCaptureId;
        m_currentImageCaptureFileName = fileName;

        applyImageSettings();
        adjustViewfinderSize(m_imageSettings.resolution());

        // adjust picture rotation depending on the device orientation
        m_camera->setRotation(currentCameraRotation());

        m_camera->takePicture();
    } else {
        //: Drive mode is the camera's shutter mode, for example single shot, continuos exposure, etc.
        emit imageCaptureError(m_lastImageCaptureId, QCameraImageCapture::NotSupportedFeatureError,
                               tr("Drive mode not supported"));
    }

    return m_lastImageCaptureId;
}

void QAndroidCameraSession::cancelCapture()
{
    if (m_readyForCapture)
        return;

    m_captureCanceled = true;
}

void QAndroidCameraSession::onCameraTakePictureFailed()
{
    emit imageCaptureError(m_currentImageCaptureId, QCameraImageCapture::ResourceError,
                           tr("Failed to capture image"));
}

void QAndroidCameraSession::onCameraPictureExposed()
{
    if (m_captureCanceled)
        return;

    emit imageExposed(m_currentImageCaptureId);
    m_camera->fetchLastPreviewFrame();
}

void QAndroidCameraSession::onLastPreviewFrameFetched(const QVideoFrame &frame)
{
    QtConcurrent::run(this, &QAndroidCameraSession::processPreviewImage,
                      m_currentImageCaptureId,
                      frame,
                      m_camera->getRotation());
}

void QAndroidCameraSession::processPreviewImage(int id, const QVideoFrame &frame, int rotation)
{
    // Preview display of front-facing cameras is flipped horizontally, but the frame data
    // we get here is not. Flip it ourselves if the camera is front-facing to match what the user
    // sees on the viewfinder.
    QTransform transform;
    if (m_camera->getFacing() == AndroidCamera::CameraFacingFront)
        transform.scale(-1, 1);
    transform.rotate(rotation);

    emit imageCaptured(id, qt_imageFromVideoFrame(frame).transformed(transform));
}

void QAndroidCameraSession::onNewPreviewFrame(const QVideoFrame &frame)
{
    m_videoProbesMutex.lock();
<<<<<<< HEAD
    if (frame.size() && m_videoProbes.count()) {
        // Bytes per line should be only for the first plane. For NV21, the Y plane has 8 bits
        // per sample, so bpl == width
        QVideoFrame videoFrame(new DataVideoBuffer(frame, width),
                               QSize(width, height),
                               QVideoFrame::Format_NV21);
        for (QAndroidMediaVideoProbeControl *probe : qAsConst(m_videoProbes))
            probe->newFrameProbed(videoFrame);
    }
=======

    foreach (QAndroidMediaVideoProbeControl *probe, m_videoProbes)
        probe->newFrameProbed(frame);

    if (m_previewCallback)
        m_previewCallback->onFrameAvailable(frame);

>>>>>>> 924dc7f4
    m_videoProbesMutex.unlock();
}

void QAndroidCameraSession::onCameraPictureCaptured(const QByteArray &data)
{
    if (!m_captureCanceled) {
        // Loading and saving the captured image can be slow, do it in a separate thread
        QtConcurrent::run(this, &QAndroidCameraSession::processCapturedImage,
                          m_currentImageCaptureId,
                          data,
                          m_imageSettings.resolution(),
                          m_captureDestination,
                          m_currentImageCaptureFileName);
    }

    m_captureCanceled = false;

    // Preview needs to be restarted after taking a picture
    m_camera->startPreview();
}

void QAndroidCameraSession::onCameraPreviewStarted()
{
    if (m_status == QCamera::StartingStatus) {
        m_status = QCamera::ActiveStatus;
        emit statusChanged(m_status);
    }

    setReadyForCapture(true);
}

void QAndroidCameraSession::onCameraPreviewFailedToStart()
{
    if (m_status == QCamera::StartingStatus) {
        Q_EMIT error(QCamera::CameraError, tr("Camera preview failed to start."));

        AndroidMultimediaUtils::enableOrientationListener(false);
        m_camera->setPreviewSize(QSize());
        m_camera->setPreviewTexture(0);
        if (m_videoOutput) {
            m_videoOutput->stop();
            m_videoOutput->reset();
        }
        m_previewStarted = false;

        m_status = QCamera::LoadedStatus;
        emit statusChanged(m_status);

        setReadyForCapture(false);
    }
}

void QAndroidCameraSession::onCameraPreviewStopped()
{
    if (m_status == QCamera::StoppingStatus) {
        m_status = QCamera::LoadedStatus;
        emit statusChanged(m_status);
    }

    setReadyForCapture(false);
}

void QAndroidCameraSession::processCapturedImage(int id,
                                                 const QByteArray &data,
                                                 const QSize &resolution,
                                                 QCameraImageCapture::CaptureDestinations dest,
                                                 const QString &fileName)
{


    if (dest & QCameraImageCapture::CaptureToFile) {
        const QString actualFileName = m_mediaStorageLocation.generateFileName(fileName,
                                                                               QMediaStorageLocation::Pictures,
                                                                               QLatin1String("IMG_"),
                                                                               QLatin1String("jpg"));

        QFile file(actualFileName);
        if (file.open(QFile::WriteOnly)) {
            if (file.write(data) == data.size()) {
                // if the picture is saved into the standard picture location, register it
                // with the Android media scanner so it appears immediately in apps
                // such as the gallery.
                QString standardLoc = AndroidMultimediaUtils::getDefaultMediaDirectory(AndroidMultimediaUtils::DCIM);
                if (actualFileName.startsWith(standardLoc))
                    AndroidMultimediaUtils::registerMediaFile(actualFileName);

                emit imageSaved(id, actualFileName);
            } else {
                emit imageCaptureError(id, QCameraImageCapture::OutOfSpaceError, file.errorString());
            }
        } else {
            const QString errorMessage = tr("Could not open destination file: %1").arg(actualFileName);
            emit imageCaptureError(id, QCameraImageCapture::ResourceError, errorMessage);
        }
    }

    if (dest & QCameraImageCapture::CaptureToBuffer) {
        QVideoFrame frame(new QMemoryVideoBuffer(data, -1), resolution, QVideoFrame::Format_Jpeg);
        emit imageAvailable(id, frame);
    }
}

void QAndroidCameraSession::onVideoOutputReady(bool ready)
{
    if (ready && m_state == QCamera::ActiveState)
        startPreview();
}

void QAndroidCameraSession::onApplicationStateChanged(Qt::ApplicationState state)
{
    switch (state) {
    case Qt::ApplicationInactive:
        if (m_state != QCamera::UnloadedState) {
            m_savedState = m_state;
            close();
            m_state = QCamera::UnloadedState;
            emit stateChanged(m_state);
        }
        break;
    case Qt::ApplicationActive:
        if (m_savedState != -1) {
            setState(QCamera::State(m_savedState));
            m_savedState = -1;
        }
        break;
    default:
        break;
    }
}

QT_END_NAMESPACE<|MERGE_RESOLUTION|>--- conflicted
+++ resolved
@@ -587,25 +587,13 @@
 void QAndroidCameraSession::onNewPreviewFrame(const QVideoFrame &frame)
 {
     m_videoProbesMutex.lock();
-<<<<<<< HEAD
-    if (frame.size() && m_videoProbes.count()) {
-        // Bytes per line should be only for the first plane. For NV21, the Y plane has 8 bits
-        // per sample, so bpl == width
-        QVideoFrame videoFrame(new DataVideoBuffer(frame, width),
-                               QSize(width, height),
-                               QVideoFrame::Format_NV21);
-        for (QAndroidMediaVideoProbeControl *probe : qAsConst(m_videoProbes))
-            probe->newFrameProbed(videoFrame);
-    }
-=======
-
-    foreach (QAndroidMediaVideoProbeControl *probe, m_videoProbes)
+
+    for (QAndroidMediaVideoProbeControl *probe : qAsConst(m_videoProbes))
         probe->newFrameProbed(frame);
 
     if (m_previewCallback)
         m_previewCallback->onFrameAvailable(frame);
 
->>>>>>> 924dc7f4
     m_videoProbesMutex.unlock();
 }
 
