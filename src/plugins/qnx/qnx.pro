--- conflicted
+++ resolved
@@ -6,24 +6,10 @@
 include(common/common.pri)
 include(mediaplayer/mediaplayer.pri)
 
-<<<<<<< HEAD
 HEADERS += neutrinoserviceplugin.h
 SOURCES += neutrinoserviceplugin.cpp
 OTHER_FILES += neutrino_mediaservice.json
-=======
-blackberry {
-    include(camera/camera.pri)
-    HEADERS += bbserviceplugin.h
-    SOURCES += bbserviceplugin.cpp
-    OTHER_FILES += blackberry_mediaservice.json
-    PLUGIN_CLASS_NAME = BbServicePlugin
-} else {
-    HEADERS += neutrinoserviceplugin.h
-    SOURCES += neutrinoserviceplugin.cpp
-    OTHER_FILES += neutrino_mediaservice.json
-    PLUGIN_CLASS_NAME = NeutrinoServicePlugin
-}
->>>>>>> 310271a4
+PLUGIN_CLASS_NAME = NeutrinoServicePlugin
 
 PLUGIN_TYPE = mediaservice
 load(qt_plugin)