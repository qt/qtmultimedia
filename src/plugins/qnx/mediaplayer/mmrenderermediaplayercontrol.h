/****************************************************************************
**
** Copyright (C) 2016 Research In Motion
** Contact: https://www.qt.io/licensing/
**
** This file is part of the Qt Toolkit.
**
** $QT_BEGIN_LICENSE:LGPL$
** Commercial License Usage
** Licensees holding valid commercial Qt licenses may use this file in
** accordance with the commercial license agreement provided with the
** Software or, alternatively, in accordance with the terms contained in
** a written agreement between you and The Qt Company. For licensing terms
** and conditions see https://www.qt.io/terms-conditions. For further
** information use the contact form at https://www.qt.io/contact-us.
**
** GNU Lesser General Public License Usage
** Alternatively, this file may be used under the terms of the GNU Lesser
** General Public License version 3 as published by the Free Software
** Foundation and appearing in the file LICENSE.LGPL3 included in the
** packaging of this file. Please review the following information to
** ensure the GNU Lesser General Public License version 3 requirements
** will be met: https://www.gnu.org/licenses/lgpl-3.0.html.
**
** GNU General Public License Usage
** Alternatively, this file may be used under the terms of the GNU
** General Public License version 2.0 or (at your option) the GNU General
** Public license version 3 or any later version approved by the KDE Free
** Qt Foundation. The licenses are as published by the Free Software
** Foundation and appearing in the file LICENSE.GPL2 and LICENSE.GPL3
** included in the packaging of this file. Please review the following
** information to ensure the GNU General Public License requirements will
** be met: https://www.gnu.org/licenses/gpl-2.0.html and
** https://www.gnu.org/licenses/gpl-3.0.html.
**
** $QT_END_LICENSE$
**
****************************************************************************/
#ifndef MMRENDERERMEDIAPLAYERCONTROL_H
#define MMRENDERERMEDIAPLAYERCONTROL_H

#include "mmrenderermetadata.h"
#include <qmediaplayercontrol.h>
#include <QtCore/qabstractnativeeventfilter.h>
#include <QtCore/qpointer.h>
#include <QtCore/qtimer.h>

typedef struct mmr_connection mmr_connection_t;
typedef struct mmr_context mmr_context_t;
typedef struct mmrenderer_monitor mmrenderer_monitor_t;
typedef struct strm_dict strm_dict_t;

QT_BEGIN_NAMESPACE

class MmRendererAudioRoleControl;
class MmRendererMetaDataReaderControl;
class MmRendererPlayerVideoRendererControl;
class MmRendererVideoWindowControl;

class MmRendererMediaPlayerControl : public QMediaPlayerControl, public QAbstractNativeEventFilter
{
    Q_OBJECT
public:
    explicit MmRendererMediaPlayerControl(QObject *parent = 0);

    QMediaPlayer::State state() const Q_DECL_OVERRIDE;

    QMediaPlayer::MediaStatus mediaStatus() const Q_DECL_OVERRIDE;

    qint64 duration() const Q_DECL_OVERRIDE;

    qint64 position() const Q_DECL_OVERRIDE;
    void setPosition(qint64 position) Q_DECL_OVERRIDE;

    int volume() const Q_DECL_OVERRIDE;
    void setVolume(int volume) Q_DECL_OVERRIDE;

    bool isMuted() const Q_DECL_OVERRIDE;
    void setMuted(bool muted) Q_DECL_OVERRIDE;

    int bufferStatus() const Q_DECL_OVERRIDE;

    bool isAudioAvailable() const Q_DECL_OVERRIDE;
    bool isVideoAvailable() const Q_DECL_OVERRIDE;

    bool isSeekable() const Q_DECL_OVERRIDE;

    QMediaTimeRange availablePlaybackRanges() const Q_DECL_OVERRIDE;

    qreal playbackRate() const Q_DECL_OVERRIDE;
    void setPlaybackRate(qreal rate) Q_DECL_OVERRIDE;

    QMediaContent media() const Q_DECL_OVERRIDE;
    const QIODevice *mediaStream() const Q_DECL_OVERRIDE;
    void setMedia(const QMediaContent &media, QIODevice *stream) Q_DECL_OVERRIDE;

    void play() Q_DECL_OVERRIDE;
    void pause() Q_DECL_OVERRIDE;
    void stop() Q_DECL_OVERRIDE;

    MmRendererPlayerVideoRendererControl *videoRendererControl() const;
    void setVideoRendererControl(MmRendererPlayerVideoRendererControl *videoControl);

    MmRendererVideoWindowControl *videoWindowControl() const;
    void setVideoWindowControl(MmRendererVideoWindowControl *videoControl);
    void setMetaDataReaderControl(MmRendererMetaDataReaderControl *metaDataReaderControl);
    void setAudioRoleControl(MmRendererAudioRoleControl *audioRoleControl);

protected:
    virtual void startMonitoring() = 0;
    virtual void stopMonitoring() = 0;

    void openConnection();
    void emitMmError(const QString &msg);
    void emitPError(const QString &msg);
    void setMmPosition(qint64 newPosition);
    void setMmBufferStatus(const QString &bufferStatus);
    void setMmBufferLevel(const QString &bufferLevel);
    void handleMmStopped();
<<<<<<< HEAD
=======
    void handleMmStatusUpdate(qint64 position);
    void updateMetaData(const strm_dict_t *dict);
>>>>>>> 08db8a40

    // must be called from subclass dtors (calls virtual function stopMonitoring())
    void destroy();

    mmr_context_t *m_context;
    int m_id;
    QString m_contextName;

private Q_SLOTS:
    void continueLoadMedia();

private:
    QByteArray resourcePathForUrl(const QUrl &url);
    void closeConnection();
    void attach();
    void detach();

    // All these set the specified value to the backend, but neither emit changed signals
    // nor change the member value.
    void setVolumeInternal(int newVolume);
    void setPlaybackRateInternal(qreal rate);
    void setPositionInternal(qint64 position);

    void setMediaStatus(QMediaPlayer::MediaStatus status);
    void setState(QMediaPlayer::State state);

    enum StopCommand { StopMmRenderer, IgnoreMmRenderer };
    void stopInternal(StopCommand stopCommand);

    QMediaContent m_media;
    mmr_connection_t *m_connection;
    int m_audioId;
    QMediaPlayer::State m_state;
    int m_volume;
    bool m_muted;
    qreal m_rate;
    QPointer<MmRendererPlayerVideoRendererControl> m_videoRendererControl;
    QPointer<MmRendererVideoWindowControl> m_videoWindowControl;
    QPointer<MmRendererMetaDataReaderControl> m_metaDataReaderControl;
    QPointer<MmRendererAudioRoleControl> m_audioRoleControl;
    MmRendererMetaData m_metaData;
    qint64 m_position;
    QMediaPlayer::MediaStatus m_mediaStatus;
    bool m_playAfterMediaLoaded;
    bool m_inputAttached;
    int m_bufferLevel;
    QTimer m_loadingTimer;
};

QT_END_NAMESPACE

#endif<|MERGE_RESOLUTION|>--- conflicted
+++ resolved
@@ -117,11 +117,7 @@
     void setMmBufferStatus(const QString &bufferStatus);
     void setMmBufferLevel(const QString &bufferLevel);
     void handleMmStopped();
-<<<<<<< HEAD
-=======
-    void handleMmStatusUpdate(qint64 position);
     void updateMetaData(const strm_dict_t *dict);
->>>>>>> 08db8a40
 
     // must be called from subclass dtors (calls virtual function stopMonitoring())
     void destroy();
