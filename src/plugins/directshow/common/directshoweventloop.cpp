/****************************************************************************
**
** Copyright (C) 2016 The Qt Company Ltd.
** Contact: https://www.qt.io/licensing/
**
** This file is part of the Qt Toolkit.
**
** $QT_BEGIN_LICENSE:LGPL$
** Commercial License Usage
** Licensees holding valid commercial Qt licenses may use this file in
** accordance with the commercial license agreement provided with the
** Software or, alternatively, in accordance with the terms contained in
** a written agreement between you and The Qt Company. For licensing terms
** and conditions see https://www.qt.io/terms-conditions. For further
** information use the contact form at https://www.qt.io/contact-us.
**
** GNU Lesser General Public License Usage
** Alternatively, this file may be used under the terms of the GNU Lesser
** General Public License version 3 as published by the Free Software
** Foundation and appearing in the file LICENSE.LGPL3 included in the
** packaging of this file. Please review the following information to
** ensure the GNU Lesser General Public License version 3 requirements
** will be met: https://www.gnu.org/licenses/lgpl-3.0.html.
**
** GNU General Public License Usage
** Alternatively, this file may be used under the terms of the GNU
** General Public License version 2.0 or (at your option) the GNU General
** Public license version 3 or any later version approved by the KDE Free
** Qt Foundation. The licenses are as published by the Free Software
** Foundation and appearing in the file LICENSE.GPL2 and LICENSE.GPL3
** included in the packaging of this file. Please review the following
** information to ensure the GNU General Public License requirements will
** be met: https://www.gnu.org/licenses/gpl-2.0.html and
** https://www.gnu.org/licenses/gpl-3.0.html.
**
** $QT_END_LICENSE$
**
****************************************************************************/

#include <directshoweventloop.h>

#include <QtCore/qcoreapplication.h>
#include <QtCore/qcoreevent.h>

QT_BEGIN_NAMESPACE

class DirectShowPostedEvent
{
    Q_DISABLE_COPY(DirectShowPostedEvent)
public:
    DirectShowPostedEvent(QObject *receiver, QEvent *event)
        : receiver(receiver)
        , event(event)
    {
    }

    ~DirectShowPostedEvent()
    {
        delete event;
    }

    QObject *receiver;
    QEvent *event;
    DirectShowPostedEvent *next = nullptr;
};

DirectShowEventLoop::DirectShowEventLoop(QObject *parent)
    : QObject(parent)
<<<<<<< HEAD
    , m_eventHandle(::CreateEvent(nullptr, 0, 0, nullptr))
    , m_waitHandle(::CreateEvent(nullptr, 0, 0, nullptr))
=======
    , m_postsHead(0)
    , m_postsTail(0)
    , m_eventHandle(::CreateEvent(nullptr, FALSE, FALSE, nullptr))
    , m_waitHandle(::CreateEvent(nullptr, FALSE, FALSE, nullptr))
>>>>>>> dbdcc1b0
{
}

DirectShowEventLoop::~DirectShowEventLoop()
{
    ::CloseHandle(m_eventHandle);
    ::CloseHandle(m_waitHandle);

    for (DirectShowPostedEvent *post = m_postsHead; post; post = m_postsHead) {
        m_postsHead = m_postsHead->next;

        delete post;
    }
}

void DirectShowEventLoop::wait(QMutex *mutex)
{
    ::ResetEvent(m_waitHandle);

    mutex->unlock();

    HANDLE handles[] = { m_eventHandle, m_waitHandle };
    while (::WaitForMultipleObjects(2, handles, false, INFINITE) == WAIT_OBJECT_0)
        processEvents();

    mutex->lock();
}

void DirectShowEventLoop::wake()
{
    ::SetEvent(m_waitHandle);
}

void DirectShowEventLoop::postEvent(QObject *receiver, QEvent *event)
{
    QMutexLocker locker(&m_mutex);

    DirectShowPostedEvent *post = new DirectShowPostedEvent(receiver, event);

    if (m_postsTail)
        m_postsTail->next = post;
    else
        m_postsHead = post;

    m_postsTail = post;

    QCoreApplication::postEvent(this, new QEvent(QEvent::User));
    ::SetEvent(m_eventHandle);
}

void DirectShowEventLoop::customEvent(QEvent *event)
{
    if (event->type() == QEvent::User) {
        processEvents();
    } else {
        QObject::customEvent(event);
    }
}

void DirectShowEventLoop::processEvents()
{
    QMutexLocker locker(&m_mutex);

    ::ResetEvent(m_eventHandle);

    while(m_postsHead) {
        DirectShowPostedEvent *post = m_postsHead;
        m_postsHead = m_postsHead->next;

        if (!m_postsHead)
            m_postsTail = nullptr;

        locker.unlock();
        QCoreApplication::sendEvent(post->receiver, post->event);
        delete post;
        locker.relock();
    }
}

QT_END_NAMESPACE<|MERGE_RESOLUTION|>--- conflicted
+++ resolved
@@ -66,15 +66,8 @@
 
 DirectShowEventLoop::DirectShowEventLoop(QObject *parent)
     : QObject(parent)
-<<<<<<< HEAD
-    , m_eventHandle(::CreateEvent(nullptr, 0, 0, nullptr))
-    , m_waitHandle(::CreateEvent(nullptr, 0, 0, nullptr))
-=======
-    , m_postsHead(0)
-    , m_postsTail(0)
     , m_eventHandle(::CreateEvent(nullptr, FALSE, FALSE, nullptr))
     , m_waitHandle(::CreateEvent(nullptr, FALSE, FALSE, nullptr))
->>>>>>> dbdcc1b0
 {
 }
 
