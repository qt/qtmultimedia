--- conflicted
+++ resolved
@@ -73,13 +73,7 @@
     void setActualContainerFormat(const QString &containerFormat);
     void resetActualContainerFormat();
 
-<<<<<<< HEAD
-#ifdef HAVE_GST_ENCODING_PROFILES
-=======
-    QString suggestedFileExtension(const QString &containerFormat) const;
-
 #if QT_CONFIG(gstreamer_encodingprofiles)
->>>>>>> 6f7192a0
     GstEncodingContainerProfile *createProfile();
 #endif
 
