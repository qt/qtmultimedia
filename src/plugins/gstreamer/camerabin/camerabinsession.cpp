/****************************************************************************
**
** Copyright (C) 2014 Digia Plc and/or its subsidiary(-ies).
** Contact: http://www.qt-project.org/legal
**
** This file is part of the Qt Toolkit.
**
** $QT_BEGIN_LICENSE:LGPL21$
** Commercial License Usage
** Licensees holding valid commercial Qt licenses may use this file in
** accordance with the commercial license agreement provided with the
** Software or, alternatively, in accordance with the terms contained in
** a written agreement between you and Digia. For licensing terms and
** conditions see http://qt.digia.com/licensing. For further information
** use the contact form at http://qt.digia.com/contact-us.
**
** GNU Lesser General Public License Usage
** Alternatively, this file may be used under the terms of the GNU Lesser
** General Public License version 2.1 or version 3 as published by the Free
** Software Foundation and appearing in the file LICENSE.LGPLv21 and
** LICENSE.LGPLv3 included in the packaging of this file. Please review the
** following information to ensure the GNU Lesser General Public License
** requirements will be met: https://www.gnu.org/licenses/lgpl.html and
** http://www.gnu.org/licenses/old-licenses/lgpl-2.1.html.
**
** In addition, as a special exception, Digia gives you certain additional
** rights. These rights are described in the Digia Qt LGPL Exception
** version 1.1, included in the file LGPL_EXCEPTION.txt in this package.
**
** $QT_END_LICENSE$
**
****************************************************************************/
#include "camerabinsession.h"
#include "camerabincontrol.h"
#include "camerabinrecorder.h"
#include "camerabincontainer.h"
#include "camerabinaudioencoder.h"
#include "camerabinvideoencoder.h"
#include "camerabinimageencoder.h"

#ifdef HAVE_GST_PHOTOGRAPHY
#include "camerabinexposure.h"
#include "camerabinflash.h"
#include "camerabinfocus.h"
#include "camerabinlocks.h"
#include "camerabinzoom.h"
#endif

#include "camerabinimageprocessing.h"
#include "camerabinviewfindersettings.h"

#include "camerabincapturedestination.h"
#include "camerabincapturebufferformat.h"
#include <private/qgstreamerbushelper_p.h>
#include <private/qgstreamervideorendererinterface_p.h>
#include <private/qgstutils_p.h>
#include <qmediarecorder.h>

#ifdef HAVE_GST_PHOTOGRAPHY
#include <gst/interfaces/photography.h>
#endif

#include <gst/gsttagsetter.h>
#include <gst/gstversion.h>

#include <QtCore/qdebug.h>
#include <QCoreApplication>
#include <QtCore/qmetaobject.h>
#include <QtGui/qdesktopservices.h>

#include <QtGui/qimage.h>
#include <QtCore/qdatetime.h>

//#define CAMERABIN_DEBUG 1
//#define CAMERABIN_DEBUG_DUMP_BIN 1
#define ENUM_NAME(c,e,v) (c::staticMetaObject.enumerator(c::staticMetaObject.indexOfEnumerator(e)).valueToKey((v)))

#define FILENAME_PROPERTY "location"
#define MODE_PROPERTY "mode"
#define MUTE_PROPERTY "mute"
#define IMAGE_PP_PROPERTY "image-post-processing"
#define IMAGE_ENCODER_PROPERTY "image-encoder"
#define VIDEO_PP_PROPERTY "video-post-processing"
#define VIEWFINDER_SINK_PROPERTY "viewfinder-sink"
#define CAMERA_SOURCE_PROPERTY "camera-source"
#define AUDIO_SOURCE_PROPERTY "audio-source"
#define SUPPORTED_IMAGE_CAPTURE_CAPS_PROPERTY "image-capture-supported-caps"
#define SUPPORTED_VIDEO_CAPTURE_CAPS_PROPERTY "video-capture-supported-caps"
#define SUPPORTED_VIEWFINDER_CAPS_PROPERTY "viewfinder-supported-caps"
#define AUDIO_CAPTURE_CAPS_PROPERTY "audio-capture-caps"
#define IMAGE_CAPTURE_CAPS_PROPERTY "image-capture-caps"
#define VIDEO_CAPTURE_CAPS_PROPERTY "video-capture-caps"
#define VIEWFINDER_CAPS_PROPERTY "viewfinder-caps"
#define PREVIEW_CAPS_PROPERTY "preview-caps"
#define POST_PREVIEWS_PROPERTY "post-previews"


#define CAPTURE_START "start-capture"
#define CAPTURE_STOP "stop-capture"

#define FILESINK_BIN_NAME "videobin-filesink"

#define CAMERABIN_IMAGE_MODE 1
#define CAMERABIN_VIDEO_MODE 2

#define PREVIEW_CAPS_4_3 \
    "video/x-raw-rgb, width = (int) 640, height = (int) 480"

//using GST_STATE_READY for QCamera::LoadedState
//may not work reliably at least with some webcams.

//#define USE_READY_STATE_ON_LOADED

QT_BEGIN_NAMESPACE

CameraBinSession::CameraBinSession(GstElementFactory *sourceFactory, QObject *parent)
    :QObject(parent),
     m_recordingActive(false),
     m_state(QCamera::UnloadedState),
     m_pendingState(QCamera::UnloadedState),
     m_muted(false),
     m_busy(false),
     m_captureMode(QCamera::CaptureStillImage),
     m_audioInputFactory(0),
     m_videoInputFactory(0),
     m_viewfinder(0),
     m_viewfinderInterface(0),
     m_videoSrc(0),
     m_viewfinderElement(0),
     m_sourceFactory(sourceFactory),
     m_viewfinderHasChanged(true),
     m_videoInputHasChanged(true),
     m_audioSrc(0),
     m_audioConvert(0),
     m_capsFilter(0),
     m_fileSink(0),
     m_audioEncoder(0),
     m_videoEncoder(0),
     m_muxer(0)
{
    if (m_sourceFactory)
        gst_object_ref(GST_OBJECT(m_sourceFactory));
    m_camerabin = gst_element_factory_make(QT_GSTREAMER_CAMERABIN_ELEMENT_NAME, "camerabin");

    g_signal_connect(G_OBJECT(m_camerabin), "notify::idle", G_CALLBACK(updateBusyStatus), this);
    g_signal_connect(G_OBJECT(m_camerabin), "element-added",  G_CALLBACK(elementAdded), this);
    g_signal_connect(G_OBJECT(m_camerabin), "element-removed",  G_CALLBACK(elementRemoved), this);
    qt_gst_object_ref_sink(m_camerabin);

    m_bus = gst_element_get_bus(m_camerabin);

    m_busHelper = new QGstreamerBusHelper(m_bus, this);
    m_busHelper->installMessageFilter(this);

    m_cameraControl = new CameraBinControl(this);
    m_audioEncodeControl = new CameraBinAudioEncoder(this);
    m_videoEncodeControl = new CameraBinVideoEncoder(this);
    m_imageEncodeControl = new CameraBinImageEncoder(this);
    m_recorderControl = new CameraBinRecorder(this);
    m_mediaContainerControl = new CameraBinContainer(this);

#ifdef HAVE_GST_PHOTOGRAPHY
    m_cameraExposureControl = new CameraBinExposure(this);
    m_cameraFlashControl = new CameraBinFlash(this);
    m_cameraFocusControl = new CameraBinFocus(this);
    m_cameraLocksControl = new CameraBinLocks(this);
    m_cameraZoomControl = new CameraBinZoom(this);
#endif
    m_imageProcessingControl = new CameraBinImageProcessing(this);
    m_captureDestinationControl = new CameraBinCaptureDestination(this);
    m_captureBufferFormatControl = new CameraBinCaptureBufferFormat(this);
    m_viewfinderSettingsControl = new CameraBinViewfinderSettings(this);

    QByteArray envFlags = qgetenv("QT_GSTREAMER_CAMERABIN_FLAGS");
    if (!envFlags.isEmpty())
        g_object_set(G_OBJECT(m_camerabin), "flags", envFlags.toInt(), NULL);

    //post image preview in RGB format
    g_object_set(G_OBJECT(m_camerabin), POST_PREVIEWS_PROPERTY, TRUE, NULL);

#if GST_CHECK_VERSION(1,0,0)
    GstCaps *previewCaps = gst_caps_new_simple(
                "video/x-raw",
                "format", G_TYPE_STRING, "RGBx",
                NULL);
#else
    GstCaps *previewCaps = gst_caps_from_string("video/x-raw-rgb");
#endif

    g_object_set(G_OBJECT(m_camerabin), PREVIEW_CAPS_PROPERTY, previewCaps, NULL);
    gst_caps_unref(previewCaps);
}

CameraBinSession::~CameraBinSession()
{
    if (m_camerabin) {
        if (m_viewfinderInterface)
            m_viewfinderInterface->stopRenderer();

        gst_element_set_state(m_camerabin, GST_STATE_NULL);
        gst_element_get_state(m_camerabin, NULL, NULL, GST_CLOCK_TIME_NONE);
        gst_object_unref(GST_OBJECT(m_bus));
        gst_object_unref(GST_OBJECT(m_camerabin));
    }
    if (m_viewfinderElement)
        gst_object_unref(GST_OBJECT(m_viewfinderElement));

    if (m_sourceFactory)
        gst_object_unref(GST_OBJECT(m_sourceFactory));
}

#ifdef HAVE_GST_PHOTOGRAPHY
GstPhotography *CameraBinSession::photography()
{
    if (GST_IS_PHOTOGRAPHY(m_camerabin)) {
        return GST_PHOTOGRAPHY(m_camerabin);
    }

    GstElement * const source = buildCameraSource();

    if (source && GST_IS_PHOTOGRAPHY(source))
        return GST_PHOTOGRAPHY(source);

    return 0;
}
#endif

CameraBinSession::CameraRole CameraBinSession::cameraRole() const
{
    return BackCamera;
}

/*
  Configure camera during Loaded->Active states stansition.
*/
bool CameraBinSession::setupCameraBin()
{
    if (!buildCameraSource())
        return false;

    if (m_viewfinderHasChanged) {
        if (m_viewfinderElement)
            gst_object_unref(GST_OBJECT(m_viewfinderElement));

        m_viewfinderElement = m_viewfinderInterface ? m_viewfinderInterface->videoSink() : 0;
#if CAMERABIN_DEBUG
        qDebug() << Q_FUNC_INFO << "Viewfinder changed, reconfigure.";
#endif
        m_viewfinderHasChanged = false;
        if (!m_viewfinderElement) {
            qWarning() << "Staring camera without viewfinder available";
            m_viewfinderElement = gst_element_factory_make("fakesink", NULL);
        }
        g_object_set(G_OBJECT(m_viewfinderElement), "sync", FALSE, NULL);
        qt_gst_object_ref_sink(GST_OBJECT(m_viewfinderElement));
        gst_element_set_state(m_camerabin, GST_STATE_NULL);
        g_object_set(G_OBJECT(m_camerabin), VIEWFINDER_SINK_PROPERTY, m_viewfinderElement, NULL);
    }

    return true;
}

static GstCaps *resolutionToCaps(const QSize &resolution, qreal frameRate = 0.0)
{
    GstCaps *caps = QGstUtils::videoFilterCaps();

    if (!resolution.isEmpty()) {
        gst_caps_set_simple(
                    caps,
                    "width", G_TYPE_INT, resolution.width(),
                    "height", G_TYPE_INT, resolution.height(),
                     NULL);
    }

    if (frameRate > 0.0) {
        gint numerator;
        gint denominator;
        gst_util_double_to_fraction(frameRate, &numerator, &denominator);

        gst_caps_set_simple(
                    caps,
                    "framerate", GST_TYPE_FRACTION, numerator, denominator,
                    NULL);
    }

    return caps;
}

void CameraBinSession::setupCaptureResolution()
{
    QSize resolution = m_imageEncodeControl->imageSettings().resolution();
    {
        GstCaps *caps = resolutionToCaps(resolution);
#if CAMERABIN_DEBUG
        qDebug() << Q_FUNC_INFO << "set image resolution" << resolution << caps;
#endif
        g_object_set(m_camerabin, IMAGE_CAPTURE_CAPS_PROPERTY, caps, NULL);
        if (caps)
            gst_caps_unref(caps);
    }

    const QSize viewfinderResolution = m_viewfinderSettingsControl->resolution();
    resolution = m_videoEncodeControl->actualVideoSettings().resolution();
    qreal framerate = m_videoEncodeControl->videoSettings().frameRate();
    {
        GstCaps *caps = resolutionToCaps(
                    !resolution.isEmpty() ? resolution : viewfinderResolution, framerate);
#if CAMERABIN_DEBUG
        qDebug() << Q_FUNC_INFO << "set video resolution" << resolution << caps;
#endif
        g_object_set(m_camerabin, VIDEO_CAPTURE_CAPS_PROPERTY, caps, NULL);
        if (caps)
            gst_caps_unref(caps);
    }

<<<<<<< HEAD
    if (!viewfinderResolution.isEmpty())
        resolution = viewfinderResolution;
    {
=======
    GstElement *mfw_v4lsrc = 0;
    if (g_object_class_find_property(G_OBJECT_GET_CLASS(m_videoSrc), "video-source")) {
        GstElement *videoSrc = 0;
        g_object_get(G_OBJECT(m_videoSrc), "video-source", &videoSrc, NULL);
        if (videoSrc) {
            const char *name = gst_plugin_feature_get_name(GST_PLUGIN_FEATURE(gst_element_get_factory(videoSrc)));
            if (!qstrcmp(name, "mfw_v4lsrc"))
                mfw_v4lsrc = videoSrc;
        }
    }

    resolution = m_viewfinderSettingsControl->resolution();
    if (!resolution.isEmpty()) {
>>>>>>> 4ab105b8
        GstCaps *caps = resolutionToCaps(resolution);
#if CAMERABIN_DEBUG
        qDebug() << Q_FUNC_INFO << "set viewfinder resolution" << resolution << caps;
#endif
        g_object_set(m_camerabin, VIEWFINDER_CAPS_PROPERTY, caps, NULL);
<<<<<<< HEAD
        if (caps)
            gst_caps_unref(caps);
=======
        gst_caps_unref(caps);

        if (mfw_v4lsrc) {
            int capMode = 0;
            if (resolution == QSize(320, 240))
                capMode = 1;
            else if (resolution == QSize(720, 480))
                capMode = 2;
            else if (resolution == QSize(720, 576))
                capMode = 3;
            else if (resolution == QSize(1280, 720))
                capMode = 4;
            else if (resolution == QSize(1920, 1080))
                capMode = 5;
            g_object_set(G_OBJECT(mfw_v4lsrc), "capture-mode", capMode, NULL);
        }
    } else {
        g_object_set(m_camerabin, VIEWFINDER_CAPS_PROPERTY, NULL, NULL);
>>>>>>> 4ab105b8
    }

    const qreal maxFps = m_viewfinderSettingsControl->maximumFrameRate();
    if (!qFuzzyIsNull(maxFps)) {
        if (mfw_v4lsrc) {
            int n, d;
            gst_util_double_to_fraction(maxFps, &n, &d);
            g_object_set(G_OBJECT(mfw_v4lsrc), "fps-n", n, NULL);
            g_object_set(G_OBJECT(mfw_v4lsrc), "fps-d", d, NULL);
        }
    }

    if (m_videoEncoder)
        m_videoEncodeControl->applySettings(m_videoEncoder);
}

void CameraBinSession::setAudioCaptureCaps()
{
    QAudioEncoderSettings settings = m_audioEncodeControl->audioSettings();
    const int sampleRate = settings.sampleRate();
    const int channelCount = settings.channelCount();

    if (sampleRate == -1 && channelCount == -1)
        return;

#if GST_CHECK_VERSION(1,0,0)
    GstStructure *structure = gst_structure_new_empty(QT_GSTREAMER_RAW_AUDIO_MIME);
#else
    GstStructure *structure = gst_structure_new(
                QT_GSTREAMER_RAW_AUDIO_MIME,
                "endianness", G_TYPE_INT, 1234,
                "signed", G_TYPE_BOOLEAN, TRUE,
                "width", G_TYPE_INT, 16,
                "depth", G_TYPE_INT, 16,
                NULL);
#endif
    if (sampleRate != -1)
        gst_structure_set(structure, "rate", G_TYPE_INT, sampleRate, NULL);
    if (channelCount != -1)
        gst_structure_set(structure, "channels", G_TYPE_INT, channelCount, NULL);

    GstCaps *caps = gst_caps_new_full(structure, NULL);
    g_object_set(G_OBJECT(m_camerabin), AUDIO_CAPTURE_CAPS_PROPERTY, caps, NULL);
    gst_caps_unref(caps);

    if (m_audioEncoder)
        m_audioEncodeControl->applySettings(m_audioEncoder);
}

GstElement *CameraBinSession::buildCameraSource()
{
#if CAMERABIN_DEBUG
    qDebug() << Q_FUNC_INFO;
#endif
    if (!m_videoInputHasChanged)
        return m_videoSrc;
    m_videoInputHasChanged = false;

    GstElement *videoSrc = 0;

    if (!videoSrc)
    g_object_get(G_OBJECT(m_camerabin), CAMERA_SOURCE_PROPERTY, &videoSrc, NULL);

    if (m_sourceFactory)
        m_videoSrc = gst_element_factory_create(m_sourceFactory, "camera_source");

    // If gstreamer has set a default source use it.
    if (!m_videoSrc)
        m_videoSrc = videoSrc;

    if (m_videoSrc && !m_inputDevice.isEmpty()) {
#if CAMERABIN_DEBUG
        qDebug() << "set camera device" << m_inputDevice;
#endif

        if (g_object_class_find_property(G_OBJECT_GET_CLASS(m_videoSrc), "video-source")) {
            GstElement *src = 0;

            /* QT_GSTREAMER_CAMERABIN_VIDEOSRC can be used to set the video source element.

               --- Usage

                 QT_GSTREAMER_CAMERABIN_VIDEOSRC=[drivername=elementname[,drivername2=elementname2 ...],][elementname]

               --- Examples

                 Always use 'somevideosrc':
                 QT_GSTREAMER_CAMERABIN_VIDEOSRC="somevideosrc"

                 Use 'somevideosrc' when the device driver is 'somedriver', otherwise use default:
                 QT_GSTREAMER_CAMERABIN_VIDEOSRC="somedriver=somevideosrc"

                 Use 'somevideosrc' when the device driver is 'somedriver', otherwise use 'somevideosrc2'
                 QT_GSTREAMER_CAMERABIN_VIDEOSRC="somedriver=somevideosrc,somevideosrc2"
            */
            const QByteArray envVideoSource = qgetenv("QT_GSTREAMER_CAMERABIN_VIDEOSRC");
            if (!envVideoSource.isEmpty()) {
                QList<QByteArray> sources = envVideoSource.split(',');
                foreach (const QByteArray &source, sources) {
                    QList<QByteArray> keyValue = source.split('=');
                    if (keyValue.count() == 1) {
                        src = gst_element_factory_make(keyValue.at(0), "camera_source");
                        break;
                    } else if (keyValue.at(0) == QGstUtils::cameraDriver(m_inputDevice, m_sourceFactory)) {
                        src = gst_element_factory_make(keyValue.at(1), "camera_source");
                        break;
                    }
                }
            } else if (m_videoInputFactory) {
                src = m_videoInputFactory->buildElement();
            }

            if (!src)
                src = gst_element_factory_make("v4l2src", "camera_source");

            if (src) {
                g_object_set(G_OBJECT(src), "device", m_inputDevice.toUtf8().constData(), NULL);
                g_object_set(G_OBJECT(m_videoSrc), "video-source", src, NULL);
            }
        } else if (g_object_class_find_property(G_OBJECT_GET_CLASS(m_videoSrc), "camera-device")) {
            if (m_inputDevice == QLatin1String("secondary")) {
                g_object_set(G_OBJECT(m_videoSrc), "camera-device", 1, NULL);
            } else {
                g_object_set(G_OBJECT(m_videoSrc), "camera-device", 0, NULL);
            }
        }
    }

    if (m_videoSrc != videoSrc)
        g_object_set(G_OBJECT(m_camerabin), CAMERA_SOURCE_PROPERTY, m_videoSrc, NULL);

    if (videoSrc)
        gst_object_unref(GST_OBJECT(videoSrc));

    return m_videoSrc;
}

void CameraBinSession::captureImage(int requestId, const QString &fileName)
{
    QString actualFileName = fileName;
    if (actualFileName.isEmpty())
        actualFileName = generateFileName("img_", defaultDir(QCamera::CaptureStillImage), "jpg");

    m_requestId = requestId;

#if CAMERABIN_DEBUG
    qDebug() << Q_FUNC_INFO << m_requestId << fileName << "actual file name:" << actualFileName;
#endif

    g_object_set(G_OBJECT(m_camerabin), FILENAME_PROPERTY, actualFileName.toLocal8Bit().constData(), NULL);

    g_signal_emit_by_name(G_OBJECT(m_camerabin), CAPTURE_START, NULL);

    m_imageFileName = actualFileName;
}

void CameraBinSession::setCaptureMode(QCamera::CaptureModes mode)
{
    m_captureMode = mode;

    switch (m_captureMode) {
    case QCamera::CaptureStillImage:
        g_object_set(m_camerabin, MODE_PROPERTY, CAMERABIN_IMAGE_MODE, NULL);
        break;
    case QCamera::CaptureVideo:
        g_object_set(m_camerabin, MODE_PROPERTY, CAMERABIN_VIDEO_MODE, NULL);
        break;
    }

    m_recorderControl->updateStatus();
}

QUrl CameraBinSession::outputLocation() const
{
    //return the location service wrote data to, not one set by user, it can be empty.
    return m_actualSink;
}

bool CameraBinSession::setOutputLocation(const QUrl& sink)
{
    if (!sink.isRelative() && !sink.isLocalFile()) {
        qWarning("Output location must be a local file");
        return false;
    }

    m_sink = m_actualSink = sink;
    return true;
}

QDir CameraBinSession::defaultDir(QCamera::CaptureModes mode) const
{
    QStringList dirCandidates;

#if defined(Q_WS_MAEMO_6)
    dirCandidates << QLatin1String("/home/user/MyDocs/DCIM");
    dirCandidates << QLatin1String("/home/user/MyDocs/");
#endif

    if (mode == QCamera::CaptureVideo) {
        dirCandidates << QStandardPaths::writableLocation(QStandardPaths::MoviesLocation);
        dirCandidates << QDir::home().filePath("Documents/Video");
        dirCandidates << QDir::home().filePath("Documents/Videos");
    } else {
        dirCandidates << QStandardPaths::writableLocation(QStandardPaths::PicturesLocation);
        dirCandidates << QDir::home().filePath("Documents/Photo");
        dirCandidates << QDir::home().filePath("Documents/Photos");
        dirCandidates << QDir::home().filePath("Documents/photo");
        dirCandidates << QDir::home().filePath("Documents/photos");
        dirCandidates << QDir::home().filePath("Documents/Images");
    }

    dirCandidates << QDir::home().filePath("Documents");
    dirCandidates << QDir::home().filePath("My Documents");
    dirCandidates << QDir::homePath();
    dirCandidates << QDir::currentPath();
    dirCandidates << QDir::tempPath();

    foreach (const QString &path, dirCandidates) {
        if (QFileInfo(path).isWritable())
            return QDir(path);
    }

    return QDir();
}

QString CameraBinSession::generateFileName(const QString &prefix, const QDir &dir, const QString &ext) const
{
    int lastClip = 0;
    foreach(QString fileName, dir.entryList(QStringList() << QString("%1*.%2").arg(prefix).arg(ext))) {
        int imgNumber = fileName.midRef(prefix.length(), fileName.size()-prefix.length()-ext.length()-1).toInt();
        lastClip = qMax(lastClip, imgNumber);
    }

    QString name = QString("%1%2.%3").arg(prefix)
                                     .arg(lastClip+1,
                                     4, //fieldWidth
                                     10,
                                     QLatin1Char('0'))
                                     .arg(ext);

    return dir.absoluteFilePath(name);
}

void CameraBinSession::setDevice(const QString &device)
{
    if (m_inputDevice != device) {
        m_inputDevice = device;
        m_videoInputHasChanged = true;
    }
}

void CameraBinSession::setAudioInput(QGstreamerElementFactory *audioInput)
{
    m_audioInputFactory = audioInput;
}

void CameraBinSession::setVideoInput(QGstreamerElementFactory *videoInput)
{
    m_videoInputFactory = videoInput;
    m_videoInputHasChanged = true;
}

bool CameraBinSession::isReady() const
{
    //it's possible to use QCamera without any viewfinder attached
    return !m_viewfinderInterface || m_viewfinderInterface->isReady();
}

void CameraBinSession::setViewfinder(QObject *viewfinder)
{
    if (m_viewfinderInterface)
        m_viewfinderInterface->stopRenderer();

    m_viewfinderInterface = qobject_cast<QGstreamerVideoRendererInterface*>(viewfinder);
    if (!m_viewfinderInterface)
        viewfinder = 0;

    if (m_viewfinder != viewfinder) {
        bool oldReady = isReady();

        if (m_viewfinder) {
            disconnect(m_viewfinder, SIGNAL(sinkChanged()),
                       this, SLOT(handleViewfinderChange()));
            disconnect(m_viewfinder, SIGNAL(readyChanged(bool)),
                       this, SIGNAL(readyChanged(bool)));

            m_busHelper->removeMessageFilter(m_viewfinder);
        }

        m_viewfinder = viewfinder;
        m_viewfinderHasChanged = true;

        if (m_viewfinder) {
            connect(m_viewfinder, SIGNAL(sinkChanged()),
                       this, SLOT(handleViewfinderChange()));
            connect(m_viewfinder, SIGNAL(readyChanged(bool)),
                    this, SIGNAL(readyChanged(bool)));

            m_busHelper->installMessageFilter(m_viewfinder);
        }

        emit viewfinderChanged();
        if (oldReady != isReady())
            emit readyChanged(isReady());
    }
}

void CameraBinSession::handleViewfinderChange()
{
    //the viewfinder will be reloaded
    //shortly when the pipeline is started
    m_viewfinderHasChanged = true;
    emit viewfinderChanged();
}

QCamera::State CameraBinSession::state() const
{
    return m_state;
}

QCamera::State CameraBinSession::pendingState() const
{
    return m_pendingState;
}

void CameraBinSession::setState(QCamera::State newState)
{
    if (newState == m_pendingState)
        return;

    m_pendingState = newState;
    emit pendingStateChanged(m_pendingState);

#if CAMERABIN_DEBUG
    qDebug() << Q_FUNC_INFO << newState;
#endif

    switch (newState) {
    case QCamera::UnloadedState:
        if (m_recordingActive)
            stopVideoRecording();

        if (m_viewfinderInterface)
            m_viewfinderInterface->stopRenderer();

        gst_element_set_state(m_camerabin, GST_STATE_NULL);
        m_state = newState;
        if (m_busy)
            emit busyChanged(m_busy = false);

        emit stateChanged(m_state);
        break;
    case QCamera::LoadedState:
        if (m_recordingActive)
            stopVideoRecording();

        if (m_videoInputHasChanged) {
            if (m_viewfinderInterface)
                m_viewfinderInterface->stopRenderer();

            gst_element_set_state(m_camerabin, GST_STATE_NULL);
            buildCameraSource();
        }
#ifdef USE_READY_STATE_ON_LOADED
        gst_element_set_state(m_camerabin, GST_STATE_READY);
#else
        m_state = QCamera::LoadedState;
        if (m_viewfinderInterface)
            m_viewfinderInterface->stopRenderer();
        gst_element_set_state(m_camerabin, GST_STATE_NULL);
        emit stateChanged(m_state);
#endif
        break;
    case QCamera::ActiveState:
        if (setupCameraBin()) {
            GstState binState = GST_STATE_NULL;
            GstState pending = GST_STATE_NULL;
            gst_element_get_state(m_camerabin, &binState, &pending, 0);

            m_recorderControl->applySettings();

            GstEncodingContainerProfile *profile = m_recorderControl->videoProfile();
            g_object_set (G_OBJECT(m_camerabin),
                          "video-profile",
                          profile,
                          NULL);
            gst_encoding_profile_unref(profile);

            setAudioCaptureCaps();

            setupCaptureResolution();

            gst_element_set_state(m_camerabin, GST_STATE_PLAYING);
        }
    }
}

bool CameraBinSession::isBusy() const
{
    return m_busy;
}

void CameraBinSession::updateBusyStatus(GObject *o, GParamSpec *p, gpointer d)
{
    Q_UNUSED(p);
    CameraBinSession *session = reinterpret_cast<CameraBinSession *>(d);

    gboolean idle = false;
    g_object_get(o, "idle", &idle, NULL);
    bool busy = !idle;

    if (session->m_busy != busy) {
        session->m_busy = busy;
        QMetaObject::invokeMethod(session, "busyChanged",
                                  Qt::QueuedConnection,
                                  Q_ARG(bool, busy));
    }
}

qint64 CameraBinSession::duration() const
{
    if (m_camerabin) {
        GstElement *fileSink = gst_bin_get_by_name(GST_BIN(m_camerabin), FILESINK_BIN_NAME);
        if (fileSink) {
            GstFormat format = GST_FORMAT_TIME;
            gint64 duration = 0;
            bool ret = qt_gst_element_query_position(fileSink, format, &duration);
            gst_object_unref(GST_OBJECT(fileSink));
            if (ret)
                return duration / 1000000;
        }
    }

    return 0;
}

bool CameraBinSession::isMuted() const
{
    return m_muted;
}

void CameraBinSession::setMuted(bool muted)
{
    if (m_muted != muted) {
        m_muted = muted;

        if (m_camerabin)
            g_object_set(G_OBJECT(m_camerabin), MUTE_PROPERTY, m_muted, NULL);
        emit mutedChanged(m_muted);
    }
}

void CameraBinSession::setCaptureDevice(const QString &deviceName)
{
    m_captureDevice = deviceName;
}

void CameraBinSession::setMetaData(const QMap<QByteArray, QVariant> &data)
{
    m_metaData = data;

    if (m_camerabin)
        QGstUtils::setMetaData(m_camerabin, data);
}

bool CameraBinSession::processSyncMessage(const QGstreamerMessage &message)
{
    GstMessage* gm = message.rawMessage();

    if (gm && GST_MESSAGE_TYPE(gm) == GST_MESSAGE_ELEMENT) {
        const GstStructure *st = gst_message_get_structure(gm);
        const GValue *sampleValue = 0;
        if (m_captureMode == QCamera::CaptureStillImage
                    && gst_structure_has_name(st, "preview-image")
#if GST_CHECK_VERSION(1,0,0)
                    && gst_structure_has_field_typed(st, "sample", GST_TYPE_SAMPLE)
                    && (sampleValue = gst_structure_get_value(st, "sample"))) {
            GstSample * const sample = gst_value_get_sample(sampleValue);
            GstCaps * const previewCaps = gst_sample_get_caps(sample);
            GstBuffer * const buffer = gst_sample_get_buffer(sample);
#else
                    && gst_structure_has_field_typed(st, "buffer", GST_TYPE_BUFFER)
                    && (sampleValue = gst_structure_get_value(st, "buffer"))) {
            GstBuffer * const buffer = gst_value_get_buffer(sampleValue);
#endif

            QImage image;
#if GST_CHECK_VERSION(1,0,0)
            GstVideoInfo previewInfo;
            if (gst_video_info_from_caps(&previewInfo, previewCaps))
                image = QGstUtils::bufferToImage(buffer, previewInfo);
            gst_sample_unref(sample);
#else
            image = QGstUtils::bufferToImage(buffer);
            gst_buffer_unref(buffer);
#endif
            if (!image.isNull()) {
                static QMetaMethod exposedSignal = QMetaMethod::fromSignal(&CameraBinSession::imageExposed);
                exposedSignal.invoke(this,
                                     Qt::QueuedConnection,
                                     Q_ARG(int,m_requestId));

                static QMetaMethod capturedSignal = QMetaMethod::fromSignal(&CameraBinSession::imageCaptured);
                capturedSignal.invoke(this,
                                      Qt::QueuedConnection,
                                      Q_ARG(int,m_requestId),
                                      Q_ARG(QImage,image));
            }
            return true;
        }
#ifdef HAVE_GST_PHOTOGRAPHY
        if (gst_structure_has_name(st, GST_PHOTOGRAPHY_AUTOFOCUS_DONE))
            m_cameraFocusControl->handleFocusMessage(gm);
#endif
    }

    return false;
}

bool CameraBinSession::processBusMessage(const QGstreamerMessage &message)
{
    GstMessage* gm = message.rawMessage();

    if (gm) {
        if (GST_MESSAGE_TYPE(gm) == GST_MESSAGE_ERROR) {
            GError *err;
            gchar *debug;
            gst_message_parse_error (gm, &err, &debug);

            QString message;

            if (err && err->message) {
                message = QString::fromUtf8(err->message);
                qWarning() << "CameraBin error:" << message;
            }

            //only report error messager from camerabin
            if (GST_MESSAGE_SRC(gm) == GST_OBJECT_CAST(m_camerabin)) {
                if (message.isEmpty())
                    message = tr("Camera error");

                emit error(int(QMediaRecorder::ResourceError), message);
            }

#ifdef CAMERABIN_DEBUG_DUMP_BIN
            _gst_debug_bin_to_dot_file_with_ts(GST_BIN(m_camerabin),
                                  GstDebugGraphDetails(GST_DEBUG_GRAPH_SHOW_ALL /* GST_DEBUG_GRAPH_SHOW_MEDIA_TYPE | GST_DEBUG_GRAPH_SHOW_NON_DEFAULT_PARAMS | GST_DEBUG_GRAPH_SHOW_STATES*/),
                                  "camerabin_error");
#endif


            if (err)
                g_error_free (err);

            if (debug)
                g_free (debug);
        }

        if (GST_MESSAGE_TYPE(gm) == GST_MESSAGE_WARNING) {
            GError *err;
            gchar *debug;
            gst_message_parse_warning (gm, &err, &debug);

            if (err && err->message)
                qWarning() << "CameraBin warning:" << QString::fromUtf8(err->message);

            if (err)
                g_error_free (err);
            if (debug)
                g_free (debug);
        }

        if (GST_MESSAGE_SRC(gm) == GST_OBJECT_CAST(m_camerabin)) {
            switch (GST_MESSAGE_TYPE(gm))  {
            case GST_MESSAGE_DURATION:
                break;

            case GST_MESSAGE_STATE_CHANGED:
                {

                    GstState    oldState;
                    GstState    newState;
                    GstState    pending;

                    gst_message_parse_state_changed(gm, &oldState, &newState, &pending);


#if CAMERABIN_DEBUG
                    QStringList states;
                    states << "GST_STATE_VOID_PENDING" <<  "GST_STATE_NULL" << "GST_STATE_READY" << "GST_STATE_PAUSED" << "GST_STATE_PLAYING";


                    qDebug() << QString("state changed: old: %1  new: %2  pending: %3") \
                            .arg(states[oldState]) \
                           .arg(states[newState]) \
                            .arg(states[pending]);
#endif

#ifdef CAMERABIN_DEBUG_DUMP_BIN
                    _gst_debug_bin_to_dot_file_with_ts(GST_BIN(m_camerabin),
                                  GstDebugGraphDetails(GST_DEBUG_GRAPH_SHOW_ALL /*GST_DEBUG_GRAPH_SHOW_MEDIA_TYPE | GST_DEBUG_GRAPH_SHOW_NON_DEFAULT_PARAMS | GST_DEBUG_GRAPH_SHOW_STATES*/),
                                  "camerabin");
#endif

                    switch (newState) {
                    case GST_STATE_VOID_PENDING:
                    case GST_STATE_NULL:
                        if (m_state != QCamera::UnloadedState)
                            emit stateChanged(m_state = QCamera::UnloadedState);
                        break;
                    case GST_STATE_READY:
                        setMetaData(m_metaData);
                        if (m_state != QCamera::LoadedState)
                            emit stateChanged(m_state = QCamera::LoadedState);
                        break;
                    case GST_STATE_PAUSED:
                    case GST_STATE_PLAYING:
                        emit stateChanged(m_state = QCamera::ActiveState);
                        break;
                    }
                }
                break;
            default:
                break;
            }
            //qDebug() << "New session state:" << ENUM_NAME(CameraBinSession,"State",m_state);
        }
    }

    return false;
}

void CameraBinSession::recordVideo()
{
    m_recordingActive = true;
    m_actualSink = m_sink;
    if (m_actualSink.isEmpty()) {
        QString ext = m_mediaContainerControl->suggestedFileExtension(m_mediaContainerControl->actualContainerFormat());
        m_actualSink = QUrl::fromLocalFile(generateFileName("clip_", defaultDir(QCamera::CaptureVideo), ext));
    } else {
        // Output location was rejected in setOutputlocation() if not a local file
        m_actualSink = QUrl::fromLocalFile(QDir::currentPath()).resolved(m_actualSink);
    }

    QString fileName = m_actualSink.toLocalFile();
    g_object_set(G_OBJECT(m_camerabin), FILENAME_PROPERTY, QFile::encodeName(fileName).constData(), NULL);

    g_signal_emit_by_name(G_OBJECT(m_camerabin), CAPTURE_START, NULL);
}

void CameraBinSession::stopVideoRecording()
{
    m_recordingActive = false;
    g_signal_emit_by_name(G_OBJECT(m_camerabin), CAPTURE_STOP, NULL);
}

//internal, only used by CameraBinSession::supportedFrameRates.
//recursively fills the list of framerates res from value data.
static void readValue(const GValue *value, QList< QPair<int,int> > *res, bool *continuous)
{
    if (GST_VALUE_HOLDS_FRACTION(value)) {
        int num = gst_value_get_fraction_numerator(value);
        int denum = gst_value_get_fraction_denominator(value);

        *res << QPair<int,int>(num, denum);
    } else if (GST_VALUE_HOLDS_FRACTION_RANGE(value)) {
        const GValue *rateValueMin = gst_value_get_fraction_range_min(value);
        const GValue *rateValueMax = gst_value_get_fraction_range_max(value);

        if (continuous)
            *continuous = true;

        readValue(rateValueMin, res, continuous);
        readValue(rateValueMax, res, continuous);
    } else if (GST_VALUE_HOLDS_LIST(value)) {
        for (uint i=0; i<gst_value_list_get_size(value); i++) {
            readValue(gst_value_list_get_value(value, i), res, continuous);
        }
    }
}

static bool rateLessThan(const QPair<int,int> &r1, const QPair<int,int> &r2)
{
     return r1.first*r2.second < r2.first*r1.second;
}

QList< QPair<int,int> > CameraBinSession::supportedFrameRates(const QSize &frameSize, bool *continuous) const
{
    QList< QPair<int,int> > res;

    GstCaps *supportedCaps = 0;
    g_object_get(G_OBJECT(m_camerabin),
                 SUPPORTED_VIDEO_CAPTURE_CAPS_PROPERTY,
                 &supportedCaps, NULL);

    if (!supportedCaps)
        return res;

    GstCaps *caps = 0;

    if (frameSize.isEmpty()) {
        caps = gst_caps_copy(supportedCaps);
    } else {
        GstCaps *filter = QGstUtils::videoFilterCaps();
        gst_caps_set_simple(
                    filter,
                    "width", G_TYPE_INT, frameSize.width(),
                    "height", G_TYPE_INT, frameSize.height(),
                     NULL);

        caps = gst_caps_intersect(supportedCaps, filter);
        gst_caps_unref(filter);
    }
    gst_caps_unref(supportedCaps);

    //simplify to the list of rates only:
    caps = gst_caps_make_writable(caps);
    for (uint i=0; i<gst_caps_get_size(caps); i++) {
        GstStructure *structure = gst_caps_get_structure(caps, i);
        gst_structure_set_name(structure, "video/x-raw");
        const GValue *oldRate = gst_structure_get_value(structure, "framerate");
        GValue rate;
        memset(&rate, 0, sizeof(rate));
        g_value_init(&rate, G_VALUE_TYPE(oldRate));
        g_value_copy(oldRate, &rate);
        gst_structure_remove_all_fields(structure);
        gst_structure_set_value(structure, "framerate", &rate);
    }
#if GST_CHECK_VERSION(1,0,0)
    caps = gst_caps_simplify(caps);
#else
    gst_caps_do_simplify(caps);
#endif

    for (uint i=0; i<gst_caps_get_size(caps); i++) {
        GstStructure *structure = gst_caps_get_structure(caps, i);
        const GValue *rateValue = gst_structure_get_value(structure, "framerate");
        readValue(rateValue, &res, continuous);
    }

    qSort(res.begin(), res.end(), rateLessThan);

#if CAMERABIN_DEBUG
    qDebug() << "Supported rates:" << caps;
    qDebug() << res;
#endif

    gst_caps_unref(caps);

    return res;
}

//internal, only used by CameraBinSession::supportedResolutions
//recursively find the supported resolutions range.
static QPair<int,int> valueRange(const GValue *value, bool *continuous)
{
    int minValue = 0;
    int maxValue = 0;

    if (g_value_type_compatible(G_VALUE_TYPE(value), G_TYPE_INT)) {
        minValue = maxValue = g_value_get_int(value);
    } else if (GST_VALUE_HOLDS_INT_RANGE(value)) {
        minValue = gst_value_get_int_range_min(value);
        maxValue = gst_value_get_int_range_max(value);
        *continuous = true;
    } else if (GST_VALUE_HOLDS_LIST(value)) {
        for (uint i=0; i<gst_value_list_get_size(value); i++) {
            QPair<int,int> res = valueRange(gst_value_list_get_value(value, i), continuous);

            if (res.first > 0 && minValue > 0)
                minValue = qMin(minValue, res.first);
            else //select non 0 valid value
                minValue = qMax(minValue, res.first);

            maxValue = qMax(maxValue, res.second);
        }
    }

    return QPair<int,int>(minValue, maxValue);
}

static bool resolutionLessThan(const QSize &r1, const QSize &r2)
{
     return r1.width()*r1.height() < r2.width()*r2.height();
}


QList<QSize> CameraBinSession::supportedResolutions(QPair<int,int> rate,
                                                    bool *continuous,
                                                    QCamera::CaptureModes mode) const
{
    QList<QSize> res;

    if (continuous)
        *continuous = false;

    GstCaps *supportedCaps = 0;
    g_object_get(G_OBJECT(m_camerabin),
                 (mode == QCamera::CaptureStillImage) ?
                     SUPPORTED_IMAGE_CAPTURE_CAPS_PROPERTY : SUPPORTED_VIDEO_CAPTURE_CAPS_PROPERTY,
                 &supportedCaps, NULL);

#if CAMERABIN_DEBUG
    qDebug() << "Source caps:" << supportedCaps;
#endif

    if (!supportedCaps)
        return res;

    GstCaps *caps = 0;
    bool isContinuous = false;

    if (rate.first <= 0 || rate.second <= 0) {
        caps = gst_caps_copy(supportedCaps);
    } else {
        GstCaps *filter = QGstUtils::videoFilterCaps();
        gst_caps_set_simple(
                    filter,
                    "framerate"     , GST_TYPE_FRACTION , rate.first, rate.second,
                     NULL);
        caps = gst_caps_intersect(supportedCaps, filter);
        gst_caps_unref(filter);
    }
    gst_caps_unref(supportedCaps);

    //simplify to the list of resolutions only:
    caps = gst_caps_make_writable(caps);
    for (uint i=0; i<gst_caps_get_size(caps); i++) {
        GstStructure *structure = gst_caps_get_structure(caps, i);
        gst_structure_set_name(structure, "video/x-raw");
        const GValue *oldW = gst_structure_get_value(structure, "width");
        const GValue *oldH = gst_structure_get_value(structure, "height");
        GValue w;
        memset(&w, 0, sizeof(GValue));
        GValue h;
        memset(&h, 0, sizeof(GValue));
        g_value_init(&w, G_VALUE_TYPE(oldW));
        g_value_init(&h, G_VALUE_TYPE(oldH));
        g_value_copy(oldW, &w);
        g_value_copy(oldH, &h);
        gst_structure_remove_all_fields(structure);
        gst_structure_set_value(structure, "width", &w);
        gst_structure_set_value(structure, "height", &h);
    }

#if GST_CHECK_VERSION(1,0,0)
    caps = gst_caps_simplify(caps);
#else
    gst_caps_do_simplify(caps);
#endif


    for (uint i=0; i<gst_caps_get_size(caps); i++) {
        GstStructure *structure = gst_caps_get_structure(caps, i);
        const GValue *wValue = gst_structure_get_value(structure, "width");
        const GValue *hValue = gst_structure_get_value(structure, "height");

        QPair<int,int> wRange = valueRange(wValue, &isContinuous);
        QPair<int,int> hRange = valueRange(hValue, &isContinuous);

        QSize minSize(wRange.first, hRange.first);
        QSize maxSize(wRange.second, hRange.second);

        if (!minSize.isEmpty())
            res << minSize;

        if (minSize != maxSize && !maxSize.isEmpty())
            res << maxSize;
    }


    qSort(res.begin(), res.end(), resolutionLessThan);

    //if the range is continuos, populate is with the common rates
    if (isContinuous && res.size() >= 2) {
        //fill the ragne with common value
        static QList<QSize> commonSizes =
                QList<QSize>() << QSize(128, 96)
                               << QSize(160,120)
                               << QSize(176, 144)
                               << QSize(320, 240)
                               << QSize(352, 288)
                               << QSize(640, 480)
                               << QSize(848, 480)
                               << QSize(854, 480)
                               << QSize(1024, 768)
                               << QSize(1280, 720) // HD 720
                               << QSize(1280, 1024)
                               << QSize(1600, 1200)
                               << QSize(1920, 1080) // HD
                               << QSize(1920, 1200)
                               << QSize(2048, 1536)
                               << QSize(2560, 1600)
                               << QSize(2580, 1936);
        QSize minSize = res.first();
        QSize maxSize = res.last();
        res.clear();

        foreach (const QSize &candidate, commonSizes) {
            int w = candidate.width();
            int h = candidate.height();

            if (w > maxSize.width() && h > maxSize.height())
                break;

            if (w >= minSize.width() && h >= minSize.height() &&
                w <= maxSize.width() && h <= maxSize.height())
                res << candidate;
        }

        if (res.isEmpty() || res.first() != minSize)
            res.prepend(minSize);

        if (res.last() != maxSize)
            res.append(maxSize);
    }

#if CAMERABIN_DEBUG
    qDebug() << "Supported resolutions:" << gst_caps_to_string(caps);
    qDebug() << res;
#endif

    gst_caps_unref(caps);

    if (continuous)
        *continuous = isContinuous;

    return res;
}

void CameraBinSession::elementAdded(GstBin *, GstElement *element, CameraBinSession *session)
{
    GstElementFactory *factory = gst_element_get_factory(element);

    if (GST_IS_BIN(element)) {
        g_signal_connect(G_OBJECT(element), "element-added",  G_CALLBACK(elementAdded), session);
        g_signal_connect(G_OBJECT(element), "element-removed",  G_CALLBACK(elementRemoved), session);
    } else if (!factory) {
        // no-op
    } else if (gst_element_factory_list_is_type(factory, GST_ELEMENT_FACTORY_TYPE_AUDIO_ENCODER)) {
        session->m_audioEncoder = element;

        session->m_audioEncodeControl->applySettings(element);
    } else if (gst_element_factory_list_is_type(factory, GST_ELEMENT_FACTORY_TYPE_VIDEO_ENCODER)) {
        session->m_videoEncoder = element;

        session->m_videoEncodeControl->applySettings(element);
    }
}

void CameraBinSession::elementRemoved(GstBin *, GstElement *element, CameraBinSession *session)
{
    if (element == session->m_audioEncoder)
        session->m_audioEncoder = 0;
    else if (element == session->m_videoEncoder)
        session->m_videoEncoder = 0;
}

QT_END_NAMESPACE<|MERGE_RESOLUTION|>--- conflicted
+++ resolved
@@ -313,35 +313,28 @@
             gst_caps_unref(caps);
     }
 
-<<<<<<< HEAD
     if (!viewfinderResolution.isEmpty())
         resolution = viewfinderResolution;
+
     {
-=======
-    GstElement *mfw_v4lsrc = 0;
-    if (g_object_class_find_property(G_OBJECT_GET_CLASS(m_videoSrc), "video-source")) {
-        GstElement *videoSrc = 0;
-        g_object_get(G_OBJECT(m_videoSrc), "video-source", &videoSrc, NULL);
-        if (videoSrc) {
-            const char *name = gst_plugin_feature_get_name(GST_PLUGIN_FEATURE(gst_element_get_factory(videoSrc)));
-            if (!qstrcmp(name, "mfw_v4lsrc"))
-                mfw_v4lsrc = videoSrc;
-        }
-    }
-
-    resolution = m_viewfinderSettingsControl->resolution();
-    if (!resolution.isEmpty()) {
->>>>>>> 4ab105b8
         GstCaps *caps = resolutionToCaps(resolution);
 #if CAMERABIN_DEBUG
         qDebug() << Q_FUNC_INFO << "set viewfinder resolution" << resolution << caps;
 #endif
         g_object_set(m_camerabin, VIEWFINDER_CAPS_PROPERTY, caps, NULL);
-<<<<<<< HEAD
         if (caps)
             gst_caps_unref(caps);
-=======
-        gst_caps_unref(caps);
+
+        GstElement *mfw_v4lsrc = 0;
+        if (g_object_class_find_property(G_OBJECT_GET_CLASS(m_videoSrc), "video-source")) {
+            GstElement *videoSrc = 0;
+            g_object_get(G_OBJECT(m_videoSrc), "video-source", &videoSrc, NULL);
+            if (videoSrc) {
+                const char *name = gst_plugin_feature_get_name(GST_PLUGIN_FEATURE(gst_element_get_factory(videoSrc)));
+                if (!qstrcmp(name, "mfw_v4lsrc"))
+                    mfw_v4lsrc = videoSrc;
+            }
+        }
 
         if (mfw_v4lsrc) {
             int capMode = 0;
@@ -356,19 +349,14 @@
             else if (resolution == QSize(1920, 1080))
                 capMode = 5;
             g_object_set(G_OBJECT(mfw_v4lsrc), "capture-mode", capMode, NULL);
-        }
-    } else {
-        g_object_set(m_camerabin, VIEWFINDER_CAPS_PROPERTY, NULL, NULL);
->>>>>>> 4ab105b8
-    }
-
-    const qreal maxFps = m_viewfinderSettingsControl->maximumFrameRate();
-    if (!qFuzzyIsNull(maxFps)) {
-        if (mfw_v4lsrc) {
-            int n, d;
-            gst_util_double_to_fraction(maxFps, &n, &d);
-            g_object_set(G_OBJECT(mfw_v4lsrc), "fps-n", n, NULL);
-            g_object_set(G_OBJECT(mfw_v4lsrc), "fps-d", d, NULL);
+
+            const qreal maxFps = m_viewfinderSettingsControl->maximumFrameRate();
+            if (!qFuzzyIsNull(maxFps)) {
+                int n, d;
+                gst_util_double_to_fraction(maxFps, &n, &d);
+                g_object_set(G_OBJECT(mfw_v4lsrc), "fps-n", n, NULL);
+                g_object_set(G_OBJECT(mfw_v4lsrc), "fps-d", d, NULL);
+            }
         }
     }
 
