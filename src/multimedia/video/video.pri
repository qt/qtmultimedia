--- conflicted
+++ resolved
@@ -15,12 +15,8 @@
     video/qmemoryvideobuffer_p.h \
     video/qvideooutputorientationhandler_p.h \
     video/qvideosurfaceoutput_p.h \
-<<<<<<< HEAD
-    video/qvideoframeconversionhelper_p.h
-=======
     video/qvideoframeconversionhelper_p.h \
     video/qvideosurfaces_p.h
->>>>>>> cb8f5067
 
 SOURCES += \
     video/qabstractvideobuffer.cpp \
