--- conflicted
+++ resolved
@@ -164,17 +164,11 @@
 */
 
 /*!
-    \fn void QMediaRecorderControl::setVolume(qreal gain)
-
-<<<<<<< HEAD
+    \fn void QMediaRecorderControl::setVolume(qreal volume)
+
     Sets the audio \a volume of a media recorder control.
 
     The volume is scaled linearly, ranging from \c 0 (silence) to \c 100 (full volume).
-=======
-    Sets the audio \a gain of a media recorder control.
-
-    The gain is scaled linearly, ranging from \c 0 (silence) to \c 100 (full volume).
->>>>>>> 256ff7bb
 */
 
 /*!
