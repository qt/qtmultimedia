/****************************************************************************
**
** Copyright (C) 2015 The Qt Company Ltd.
** Contact: http://www.qt.io/licensing/
**
** This file is part of the Qt Toolkit.
**
** $QT_BEGIN_LICENSE:LGPL21$
** Commercial License Usage
** Licensees holding valid commercial Qt licenses may use this file in
** accordance with the commercial license agreement provided with the
** Software or, alternatively, in accordance with the terms contained in
** a written agreement between you and The Qt Company. For licensing terms
** and conditions see http://www.qt.io/terms-conditions. For further
** information use the contact form at http://www.qt.io/contact-us.
**
** GNU Lesser General Public License Usage
** Alternatively, this file may be used under the terms of the GNU Lesser
** General Public License version 2.1 or version 3 as published by the Free
** Software Foundation and appearing in the file LICENSE.LGPLv21 and
** LICENSE.LGPLv3 included in the packaging of this file. Please review the
** following information to ensure the GNU Lesser General Public License
** requirements will be met: https://www.gnu.org/licenses/lgpl.html and
** http://www.gnu.org/licenses/old-licenses/lgpl-2.1.html.
**
** As a special exception, The Qt Company gives you certain additional
** rights. These rights are described in The Qt Company LGPL Exception
** version 1.1, included in the file LGPL_EXCEPTION.txt in this package.
**
** $QT_END_LICENSE$
**
****************************************************************************/

import QtQuick 2.0
import QtMultimedia 5.6

/*!
    \qmltype Video
    \inherits Item
    \ingroup multimedia_qml
    \ingroup multimedia_video_qml
    \inqmlmodule QtMultimedia
    \brief A convenience type for showing a specified video.

    \c Video is a convenience type combining the functionality
    of a \l MediaPlayer and a \l VideoOutput into one. It provides
    simple video playback functionality without having to declare multiple
    types.

    \qml
    Video {
        id: video
        width : 800
        height : 600
        source: "video.avi"

        MouseArea {
            anchors.fill: parent
            onClicked: {
                video.play()
            }
        }

        focus: true
        Keys.onSpacePressed: video.playbackState == MediaPlayer.PlayingState ? video.pause() : video.play()
        Keys.onLeftPressed: video.seek(video.position - 5000)
        Keys.onRightPressed: video.seek(video.position + 5000)
    }
    \endqml

    \c Video supports untransformed, stretched, and uniformly scaled
    video presentation. For a description of stretched uniformly scaled
    presentation, see the \l fillMode property description.

    \sa MediaPlayer, VideoOutput

\omit
    \section1 Screen Saver

    If it is likely that an application will be playing video for an extended
    period of time without user interaction, it may be necessary to disable
    the platform's screen saver. The \l ScreenSaver (from \l QtSystemInfo)
    may be used to disable the screensaver in this fashion:

    \qml
    import QtSystemInfo 5.0

    ScreenSaver { screenSaverEnabled: false }
    \endqml
\endomit
*/

// TODO: Restore Qt System Info docs when the module is released

Item {
    id: video

    /*** Properties of VideoOutput ***/
    /*!
        \qmlproperty enumeration Video::fillMode

        Set this property to define how the video is scaled to fit the target
        area.

        \list
        \li VideoOutput.Stretch - the video is scaled to fit
        \li VideoOutput.PreserveAspectFit - the video is scaled uniformly to fit without
            cropping
        \li VideoOutput.PreserveAspectCrop - the video is scaled uniformly to fill, cropping
            if necessary
        \endlist

        Because this type is for convenience in QML, it does not
        support enumerations directly, so enumerations from \c VideoOutput are
        used to access the available fill modes.

        The default fill mode is preserveAspectFit.
    */
    property alias fillMode:            videoOut.fillMode

    /*!
        \qmlproperty int Video::orientation

        The orientation of the \c Video in degrees. Only multiples of 90
        degrees is supported, that is 0, 90, 180, 270, 360, etc.
    */
    property alias orientation:         videoOut.orientation


    /*** Properties of MediaPlayer ***/

    /*!
        \qmlproperty enumeration Video::playbackState

        This read only property indicates the playback state of the media.

        \list
        \li MediaPlayer.PlayingState - the media is playing
        \li MediaPlayer.PausedState - the media is paused
        \li MediaPlayer.StoppedState - the media is stopped
        \endlist

        The default state is MediaPlayer.StoppedState.
    */
    property alias playbackState:        player.playbackState

    /*!
        \qmlproperty bool Video::autoLoad

        This property indicates if loading of media should begin immediately.

        Defaults to true, if false media will not be loaded until playback is
        started.
    */
    property alias autoLoad:        player.autoLoad

    /*!
        \qmlproperty real Video::bufferProgress

        This property holds how much of the data buffer is currently filled,
        from 0.0 (empty) to 1.0
        (full).
    */
    property alias bufferProgress:  player.bufferProgress

    /*!
        \qmlproperty int Video::duration

        This property holds the duration of the media in milliseconds.

        If the media doesn't have a fixed duration (a live stream for example)
        this will be 0.
    */
    property alias duration:        player.duration

    /*!
        \qmlproperty enumeration Video::error

        This property holds the error state of the video.  It can be one of:

        \list
        \li MediaPlayer.NoError - there is no current error.
        \li MediaPlayer.ResourceError - the video cannot be played due to a problem
            allocating resources.
        \li MediaPlayer.FormatError - the video format is not supported.
        \li MediaPlayer.NetworkError - the video cannot be played due to network issues.
        \li MediaPlayer.AccessDenied - the video cannot be played due to insufficient
            permissions.
        \li MediaPlayer.ServiceMissing -  the video cannot be played because the media
            service could not be
        instantiated.
        \endlist
    */
    property alias error:           player.error

    /*!
        \qmlproperty string Video::errorString

        This property holds a string describing the current error condition in more detail.
    */
    property alias errorString:     player.errorString

    /*!
        \qmlproperty enumeration Video::availability

        Returns the availability state of the video instance.

        This is one of:
        \table
        \header \li Value \li Description
        \row \li MediaPlayer.Available
            \li The video player is available to use.
        \row \li MediaPlayer.Busy
            \li The video player is usually available, but some other
               process is utilizing the hardware necessary to play media.
        \row \li MediaPlayer.Unavailable
            \li There are no supported video playback facilities.
        \row \li MediaPlayer.ResourceMissing
            \li There is one or more resources missing, so the video player cannot
               be used.  It may be possible to try again at a later time.
        \endtable
     */
    property alias availability:    player.availability

    /*!
        \qmlproperty bool Video::hasAudio

        This property holds whether the current media has audio content.
    */
    property alias hasAudio:        player.hasAudio

    /*!
        \qmlproperty bool Video::hasVideo

        This property holds whether the current media has video content.
    */
    property alias hasVideo:        player.hasVideo

    /*!
        \qmlproperty object Video::metaData

        This property holds the meta data for the current media.

        See \l{MediaPlayer::metaData}{MediaPlayer.metaData} for details about each meta data key.

        \sa {QMediaMetaData}
    */
    property alias metaData:        player.metaData

    /*!
        \qmlproperty bool Video::muted

        This property holds whether the audio output is muted.
    */
    property alias muted:           player.muted

    /*!
        \qmlproperty real Video::playbackRate

        This property holds the rate at which video is played at as a multiple
        of the normal rate.
    */
    property alias playbackRate:    player.playbackRate

    /*!
        \qmlproperty int Video::position

        This property holds the current playback position in milliseconds.

        To change this position, use the \l seek() method.

        \sa seek()
    */
    property alias position:        player.position

    /*!
        \qmlproperty enumeration Video::audioRole

        This property holds the role of the audio stream. It can be set to specify the type of audio
        being played, allowing the system to make appropriate decisions when it comes to volume,
        routing or post-processing.

        The audio role must be set before setting the source property.

        Supported values can be retrieved with supportedAudioRoles().

        The value can be one of:
        \list
        \li MediaPlayer.UnknownRole - the role is unknown or undefined.
        \li MediaPlayer.MusicRole - music.
        \li MediaPlayer.VideoRole - soundtrack from a movie or a video.
        \li MediaPlayer.VoiceCommunicationRole - voice communications, such as telephony.
        \li MediaPlayer.AlarmRole - alarm.
        \li MediaPlayer.NotificationRole - notification, such as an incoming e-mail or a chat request.
        \li MediaPlayer.RingtoneRole - ringtone.
        \li MediaPlayer.AccessibilityRole - for accessibility, such as with a screen reader.
        \li MediaPlayer.SonificationRole - sonification, such as with user interface sounds.
        \li MediaPlayer.GameRole - game audio.
        \endlist

        \since 5.6
    */
    property alias audioRole:       player.audioRole

    /*!
        \qmlproperty bool Video::seekable

        This property holds whether the playback position of the video can be
        changed.

        If true, calling the \l seek() method will cause playback to seek to the new position.
    */
    property alias seekable:        player.seekable

    /*!
        \qmlproperty url Video::source

        This property holds the source URL of the media.

        Setting the \l source property clears the current \l playlist, if any.
    */
    property alias source:          player.source

    /*!
        \qmlproperty Playlist Video::playlist

        This property holds the playlist used by the media player.

        Setting the \l playlist property resets the \l source to an empty string.
    */
    property alias playlist:        player.playlist

    /*!
        \qmlproperty enumeration Video::status

        This property holds the status of media loading. It can be one of:

        \list
        \li MediaPlayer.NoMedia - no media has been set.
        \li MediaPlayer.Loading - the media is currently being loaded.
        \li MediaPlayer.Loaded - the media has been loaded.
        \li MediaPlayer.Buffering - the media is buffering data.
        \li MediaPlayer.Stalled - playback has been interrupted while the media is buffering data.
        \li MediaPlayer.Buffered - the media has buffered data.
        \li MediaPlayer.EndOfMedia - the media has played to the end.
        \li MediaPlayer.InvalidMedia - the media cannot be played.
        \li MediaPlayer.UnknownStatus - the status of the media cannot be determined.
        \endlist
    */
    property alias status:          player.status

    /*!
        \qmlproperty real Video::volume

        This property holds the volume of the audio output, from 0.0 (silent) to 1.0 (maximum volume).
    */
    property alias volume:          player.volume

    /*!
        \qmlproperty bool Video::autoPlay

        This property determines whether the media should begin playback automatically.

        Setting to \c true also sets \l autoLoad to \c true. The default is \c false.
    */
    property alias autoPlay:        player.autoPlay

    /*!
        \qmlsignal Video::paused()

        This signal is emitted when playback is paused.

        The corresponding handler is \c onPaused.
    */
    signal paused

    /*!
        \qmlsignal Video::stopped()

        This signal is emitted when playback is stopped.

        The corresponding handler is \c onStopped.
    */
    signal stopped

    /*!
        \qmlsignal Video::playing()

        This signal is emitted when playback is started or continued.

        The corresponding handler is \c onPlaying.
    */
    signal playing

    VideoOutput {
        id: videoOut
        anchors.fill: video
        source: player
    }

    MediaPlayer {
        id: player
        onPaused:  video.paused()
        onStopped: video.stopped()
        onPlaying: video.playing()
    }

    /*!
        \qmlmethod Video::play()

        Starts playback of the media.
    */
    function play() {
        player.play();
    }

    /*!
        \qmlmethod Video::pause()

        Pauses playback of the media.
    */
    function pause() {
        player.pause();
    }

    /*!
        \qmlmethod Video::stop()

        Stops playback of the media.
    */
    function stop() {
        player.stop();
    }

    /*!
        \qmlmethod Video::seek(offset)

        If the \l seekable property is true, seeks the current
        playback position to \a offset.

        Seeking may be asynchronous, so the \l position property
        may not be updated immediately.

        \sa seekable, position
    */
    function seek(offset) {
        player.seek(offset);
    }

<<<<<<< HEAD
    /*!
        \qmlmethod list<int> Video::supportedAudioRoles()

        Returns a list of supported audio roles.

        If setting the audio role is not supported, an empty list is returned.

        \since 5.6
        \sa audioRole
    */
    function supportedAudioRoles() {
        return player.supportedAudioRoles();
    }

}

// ***************************************
// Documentation for meta-data properties.
// ***************************************

/*!
    \qmlproperty variant Video::metaData

    This property holds a collection of all the meta-data for the media.

    You can access individual properties like \l {Video::metaData.title}{metaData.title}
    or \l {Video::metaData.trackNumber} {metaData.trackNumber}.
*/

/*!
    \qmlproperty variant Video::metaData.title

    This property holds the title of the media.

    \sa {QMediaMetaData}
*/

/*!
    \qmlproperty variant Video::metaData.subTitle

    This property holds the sub-title of the media.

    \sa {QMediaMetaData}
*/

/*!
    \qmlproperty variant Video::metaData.author

    This property holds the author of the media.

    \sa {QMediaMetaData}
*/

/*!
    \qmlproperty variant Video::metaData.comment

    This property holds a user comment about the media.

    \sa {QMediaMetaData}
*/

/*!
    \qmlproperty variant Video::metaData.description

    This property holds a description of the media.

    \sa {QMediaMetaData}
*/

/*!
    \qmlproperty variant Video::metaData.category

    This property holds the category of the media

    \sa {QMediaMetaData}
*/

/*!
    \qmlproperty variant Video::metaData.genre

    This property holds the genre of the media.

    \sa {QMediaMetaData}
*/

/*!
    \qmlproperty variant Video::metaData.year

    This property holds the year of release of the media.

    \sa {QMediaMetaData}
*/

/*!
    \qmlproperty variant Video::metaData.date

    This property holds the date of the media.

    \sa {QMediaMetaData}
*/

/*!
    \qmlproperty variant Video::metaData.userRating

    This property holds a user rating of the media in the range of 0 to 100.

    \sa {QMediaMetaData}
*/

/*!
    \qmlproperty variant Video::metaData.keywords

    This property holds a list of keywords describing the media.

    \sa {QMediaMetaData}
*/

/*!
    \qmlproperty variant Video::metaData.language

    This property holds the language of the media, as an ISO 639-2 code.

    \sa {QMediaMetaData}
*/

/*!
    \qmlproperty variant Video::metaData.publisher

    This property holds the publisher of the media.

    \sa {QMediaMetaData}
*/

/*!
    \qmlproperty variant Video::metaData.copyright

    This property holds the media's copyright notice.

    \sa {QMediaMetaData}
*/

/*!
    \qmlproperty variant Video::metaData.parentalRating

    This property holds the parental rating of the media.

    \sa {QMediaMetaData}
*/

/*!
    \qmlproperty variant Video::metaData.ratingOrganization

    This property holds the name of the rating organization responsible for the
    parental rating of the media.

    \sa {QMediaMetaData}
*/

/*!
    \qmlproperty variant Video::metaData.size

    This property property holds the size of the media in bytes.

    \sa {QMediaMetaData}
*/

/*!
    \qmlproperty variant Video::metaData.mediaType

    This property holds the type of the media.

    \sa {QMediaMetaData}
*/

/*!
    \qmlproperty variant Video::metaData.audioBitRate

    This property holds the bit rate of the media's audio stream in bits per
    second.

    \sa {QMediaMetaData}
*/

/*!
    \qmlproperty variant Video::metaData.audioCodec

    This property holds the encoding of the media audio stream.

    \sa {QMediaMetaData}
*/

/*!
    \qmlproperty variant Video::metaData.averageLevel

    This property holds the average volume level of the media.

    \sa {QMediaMetaData}
*/

/*!
    \qmlproperty variant Video::metaData.channelCount

    This property holds the number of channels in the media's audio stream.

    \sa {QMediaMetaData}
*/

/*!
    \qmlproperty variant Video::metaData.peakValue

    This property holds the peak volume of the media's audio stream.

    \sa {QMediaMetaData}
*/

/*!
    \qmlproperty variant Video::metaData.sampleRate

    This property holds the sample rate of the media's audio stream in Hertz.

    \sa {QMediaMetaData}
*/

/*!
    \qmlproperty variant Video::metaData.albumTitle

    This property holds the title of the album the media belongs to.

    \sa {QMediaMetaData}
*/

/*!
    \qmlproperty variant Video::metaData.albumArtist

    This property holds the name of the principal artist of the album the media
    belongs to.

    \sa {QMediaMetaData}
*/

/*!
    \qmlproperty variant Video::metaData.contributingArtist

    This property holds the names of artists contributing to the media.

    \sa {QMediaMetaData}
*/

/*!
    \qmlproperty variant Video::metaData.composer

    This property holds the composer of the media.

    \sa {QMediaMetaData}
*/

/*!
    \qmlproperty variant Video::metaData.conductor

    This property holds the conductor of the media.

    \sa {QMediaMetaData}
*/

/*!
    \qmlproperty variant Video::metaData.lyrics

    This property holds the lyrics to the media.

    \sa {QMediaMetaData}
*/

/*!
    \qmlproperty variant Video::metaData.mood

    This property holds the mood of the media.

    \sa {QMediaMetaData}
*/

/*!
    \qmlproperty variant Video::metaData.trackNumber

    This property holds the track number of the media.

    \sa {QMediaMetaData}
*/

/*!
    \qmlproperty variant Video::metaData.trackCount

    This property holds the number of track on the album containing the media.

    \sa {QMediaMetaData}
*/

/*!
    \qmlproperty variant Video::metaData.coverArtUrlSmall

    This property holds the URL of a small cover art image.

    \sa {QMediaMetaData}
*/

/*!
    \qmlproperty variant Video::metaData.coverArtUrlLarge

    This property holds the URL of a large cover art image.

    \sa {QMediaMetaData}
*/

/*!
    \qmlproperty variant Video::metaData.resolution

    This property holds the dimension of an image or video.

    \sa {QMediaMetaData}
*/

/*!
    \qmlproperty variant Video::metaData.pixelAspectRatio

    This property holds the pixel aspect ratio of an image or video.

    \sa {QMediaMetaData}
*/

/*!
    \qmlproperty variant Video::metaData.videoFrameRate

    This property holds the frame rate of the media's video stream.

    \sa {QMediaMetaData}
*/

/*!
    \qmlproperty variant Video::metaData.videoBitRate

    This property holds the bit rate of the media's video stream in bits per
    second.

    \sa {QMediaMetaData}
*/

/*!
    \qmlproperty variant Video::metaData.videoCodec

    This property holds the encoding of the media's video stream.

    \sa {QMediaMetaData}
*/

/*!
    \qmlproperty variant Video::metaData.posterUrl

    This property holds the URL of a poster image.

    \sa {QMediaMetaData}
*/

/*!
    \qmlproperty variant Video::metaData.chapterNumber

    This property holds the chapter number of the media.

    \sa {QMediaMetaData}
*/

/*!
    \qmlproperty variant Video::metaData.director

    This property holds the director of the media.

    \sa {QMediaMetaData}
*/

/*!
    \qmlproperty variant Video::metaData.leadPerformer

    This property holds the lead performer in the media.

    \sa {QMediaMetaData}
*/

/*!
    \qmlproperty variant Video::metaData.writer

    This property holds the writer of the media.

    \sa {QMediaMetaData}
*/

// The remaining properties are related to photos, and are technically
// available but will certainly never have values.

/*!
    \qmlproperty variant Video::metaData.cameraManufacturer

    \sa {QMediaMetaData}
*/

/*!
    \qmlproperty variant Video::metaData.cameraModel

    \sa {QMediaMetaData}
*/

/*!
    \qmlproperty variant Video::metaData.event

    \sa {QMediaMetaData}
*/

/*!
    \qmlproperty variant Video::metaData.subject

    \sa {QMediaMetaData}
*/

/*!
    \qmlproperty variant Video::metaData.orientation

    \sa {QMediaMetaData}
*/

/*!
    \qmlproperty variant Video::metaData.exposureTime

    \sa {QMediaMetaData}
*/

/*!
    \qmlproperty variant Video::metaData.fNumber

    \sa {QMediaMetaData}
*/

/*!
    \qmlproperty variant Video::metaData.exposureProgram

    \sa {QMediaMetaData}
*/

/*!
    \qmlproperty variant Video::metaData.isoSpeedRatings

    \sa {QMediaMetaData}
*/

/*!
    \qmlproperty variant Video::metaData.exposureBiasValue

    \sa {QMediaMetaData}
*/

/*!
    \qmlproperty variant Video::metaData.dateTimeDigitized

    \sa {QMediaMetaData}
*/

/*!
    \qmlproperty variant Video::metaData.subjectDistance

    \sa {QMediaMetaData}
*/

/*!
    \qmlproperty variant Video::metaData.meteringMode

    \sa {QMediaMetaData}
*/

/*!
    \qmlproperty variant Video::metaData.lightSource

    \sa {QMediaMetaData}
*/

/*!
    \qmlproperty variant Video::metaData.flash

    \sa {QMediaMetaData}
*/

/*!
    \qmlproperty variant Video::metaData.focalLength

    \sa {QMediaMetaData}
*/

/*!
    \qmlproperty variant Video::metaData.exposureMode

    \sa {QMediaMetaData}
*/

/*!
    \qmlproperty variant Video::metaData.whiteBalance

    \sa {QMediaMetaData}
*/

/*!
    \qmlproperty variant Video::metaData.DigitalZoomRatio

    \sa {QMediaMetaData}
*/

/*!
    \qmlproperty variant Video::metaData.focalLengthIn35mmFilm

    \sa {QMediaMetaData::FocalLengthIn35mmFile}
*/

/*!
    \qmlproperty variant Video::metaData.sceneCaptureType

    \sa {QMediaMetaData}
*/

/*!
    \qmlproperty variant Video::metaData.gainControl

    \sa {QMediaMetaData}
*/

/*!
    \qmlproperty variant Video::metaData.contrast

    \sa {QMediaMetaData}
*/

/*!
    \qmlproperty variant Video::metaData.saturation

    \sa {QMediaMetaData}
*/

/*!
    \qmlproperty variant Video::metaData.sharpness

    \sa {QMediaMetaData}
*/

/*!
    \qmlproperty variant Video::metaData.deviceSettingDescription

    \sa {QMediaMetaData}
*/
=======
}
>>>>>>> 008d20e0
<|MERGE_RESOLUTION|>--- conflicted
+++ resolved
@@ -447,7 +447,6 @@
         player.seek(offset);
     }
 
-<<<<<<< HEAD
     /*!
         \qmlmethod list<int> Video::supportedAudioRoles()
 
@@ -462,543 +461,4 @@
         return player.supportedAudioRoles();
     }
 
-}
-
-// ***************************************
-// Documentation for meta-data properties.
-// ***************************************
-
-/*!
-    \qmlproperty variant Video::metaData
-
-    This property holds a collection of all the meta-data for the media.
-
-    You can access individual properties like \l {Video::metaData.title}{metaData.title}
-    or \l {Video::metaData.trackNumber} {metaData.trackNumber}.
-*/
-
-/*!
-    \qmlproperty variant Video::metaData.title
-
-    This property holds the title of the media.
-
-    \sa {QMediaMetaData}
-*/
-
-/*!
-    \qmlproperty variant Video::metaData.subTitle
-
-    This property holds the sub-title of the media.
-
-    \sa {QMediaMetaData}
-*/
-
-/*!
-    \qmlproperty variant Video::metaData.author
-
-    This property holds the author of the media.
-
-    \sa {QMediaMetaData}
-*/
-
-/*!
-    \qmlproperty variant Video::metaData.comment
-
-    This property holds a user comment about the media.
-
-    \sa {QMediaMetaData}
-*/
-
-/*!
-    \qmlproperty variant Video::metaData.description
-
-    This property holds a description of the media.
-
-    \sa {QMediaMetaData}
-*/
-
-/*!
-    \qmlproperty variant Video::metaData.category
-
-    This property holds the category of the media
-
-    \sa {QMediaMetaData}
-*/
-
-/*!
-    \qmlproperty variant Video::metaData.genre
-
-    This property holds the genre of the media.
-
-    \sa {QMediaMetaData}
-*/
-
-/*!
-    \qmlproperty variant Video::metaData.year
-
-    This property holds the year of release of the media.
-
-    \sa {QMediaMetaData}
-*/
-
-/*!
-    \qmlproperty variant Video::metaData.date
-
-    This property holds the date of the media.
-
-    \sa {QMediaMetaData}
-*/
-
-/*!
-    \qmlproperty variant Video::metaData.userRating
-
-    This property holds a user rating of the media in the range of 0 to 100.
-
-    \sa {QMediaMetaData}
-*/
-
-/*!
-    \qmlproperty variant Video::metaData.keywords
-
-    This property holds a list of keywords describing the media.
-
-    \sa {QMediaMetaData}
-*/
-
-/*!
-    \qmlproperty variant Video::metaData.language
-
-    This property holds the language of the media, as an ISO 639-2 code.
-
-    \sa {QMediaMetaData}
-*/
-
-/*!
-    \qmlproperty variant Video::metaData.publisher
-
-    This property holds the publisher of the media.
-
-    \sa {QMediaMetaData}
-*/
-
-/*!
-    \qmlproperty variant Video::metaData.copyright
-
-    This property holds the media's copyright notice.
-
-    \sa {QMediaMetaData}
-*/
-
-/*!
-    \qmlproperty variant Video::metaData.parentalRating
-
-    This property holds the parental rating of the media.
-
-    \sa {QMediaMetaData}
-*/
-
-/*!
-    \qmlproperty variant Video::metaData.ratingOrganization
-
-    This property holds the name of the rating organization responsible for the
-    parental rating of the media.
-
-    \sa {QMediaMetaData}
-*/
-
-/*!
-    \qmlproperty variant Video::metaData.size
-
-    This property property holds the size of the media in bytes.
-
-    \sa {QMediaMetaData}
-*/
-
-/*!
-    \qmlproperty variant Video::metaData.mediaType
-
-    This property holds the type of the media.
-
-    \sa {QMediaMetaData}
-*/
-
-/*!
-    \qmlproperty variant Video::metaData.audioBitRate
-
-    This property holds the bit rate of the media's audio stream in bits per
-    second.
-
-    \sa {QMediaMetaData}
-*/
-
-/*!
-    \qmlproperty variant Video::metaData.audioCodec
-
-    This property holds the encoding of the media audio stream.
-
-    \sa {QMediaMetaData}
-*/
-
-/*!
-    \qmlproperty variant Video::metaData.averageLevel
-
-    This property holds the average volume level of the media.
-
-    \sa {QMediaMetaData}
-*/
-
-/*!
-    \qmlproperty variant Video::metaData.channelCount
-
-    This property holds the number of channels in the media's audio stream.
-
-    \sa {QMediaMetaData}
-*/
-
-/*!
-    \qmlproperty variant Video::metaData.peakValue
-
-    This property holds the peak volume of the media's audio stream.
-
-    \sa {QMediaMetaData}
-*/
-
-/*!
-    \qmlproperty variant Video::metaData.sampleRate
-
-    This property holds the sample rate of the media's audio stream in Hertz.
-
-    \sa {QMediaMetaData}
-*/
-
-/*!
-    \qmlproperty variant Video::metaData.albumTitle
-
-    This property holds the title of the album the media belongs to.
-
-    \sa {QMediaMetaData}
-*/
-
-/*!
-    \qmlproperty variant Video::metaData.albumArtist
-
-    This property holds the name of the principal artist of the album the media
-    belongs to.
-
-    \sa {QMediaMetaData}
-*/
-
-/*!
-    \qmlproperty variant Video::metaData.contributingArtist
-
-    This property holds the names of artists contributing to the media.
-
-    \sa {QMediaMetaData}
-*/
-
-/*!
-    \qmlproperty variant Video::metaData.composer
-
-    This property holds the composer of the media.
-
-    \sa {QMediaMetaData}
-*/
-
-/*!
-    \qmlproperty variant Video::metaData.conductor
-
-    This property holds the conductor of the media.
-
-    \sa {QMediaMetaData}
-*/
-
-/*!
-    \qmlproperty variant Video::metaData.lyrics
-
-    This property holds the lyrics to the media.
-
-    \sa {QMediaMetaData}
-*/
-
-/*!
-    \qmlproperty variant Video::metaData.mood
-
-    This property holds the mood of the media.
-
-    \sa {QMediaMetaData}
-*/
-
-/*!
-    \qmlproperty variant Video::metaData.trackNumber
-
-    This property holds the track number of the media.
-
-    \sa {QMediaMetaData}
-*/
-
-/*!
-    \qmlproperty variant Video::metaData.trackCount
-
-    This property holds the number of track on the album containing the media.
-
-    \sa {QMediaMetaData}
-*/
-
-/*!
-    \qmlproperty variant Video::metaData.coverArtUrlSmall
-
-    This property holds the URL of a small cover art image.
-
-    \sa {QMediaMetaData}
-*/
-
-/*!
-    \qmlproperty variant Video::metaData.coverArtUrlLarge
-
-    This property holds the URL of a large cover art image.
-
-    \sa {QMediaMetaData}
-*/
-
-/*!
-    \qmlproperty variant Video::metaData.resolution
-
-    This property holds the dimension of an image or video.
-
-    \sa {QMediaMetaData}
-*/
-
-/*!
-    \qmlproperty variant Video::metaData.pixelAspectRatio
-
-    This property holds the pixel aspect ratio of an image or video.
-
-    \sa {QMediaMetaData}
-*/
-
-/*!
-    \qmlproperty variant Video::metaData.videoFrameRate
-
-    This property holds the frame rate of the media's video stream.
-
-    \sa {QMediaMetaData}
-*/
-
-/*!
-    \qmlproperty variant Video::metaData.videoBitRate
-
-    This property holds the bit rate of the media's video stream in bits per
-    second.
-
-    \sa {QMediaMetaData}
-*/
-
-/*!
-    \qmlproperty variant Video::metaData.videoCodec
-
-    This property holds the encoding of the media's video stream.
-
-    \sa {QMediaMetaData}
-*/
-
-/*!
-    \qmlproperty variant Video::metaData.posterUrl
-
-    This property holds the URL of a poster image.
-
-    \sa {QMediaMetaData}
-*/
-
-/*!
-    \qmlproperty variant Video::metaData.chapterNumber
-
-    This property holds the chapter number of the media.
-
-    \sa {QMediaMetaData}
-*/
-
-/*!
-    \qmlproperty variant Video::metaData.director
-
-    This property holds the director of the media.
-
-    \sa {QMediaMetaData}
-*/
-
-/*!
-    \qmlproperty variant Video::metaData.leadPerformer
-
-    This property holds the lead performer in the media.
-
-    \sa {QMediaMetaData}
-*/
-
-/*!
-    \qmlproperty variant Video::metaData.writer
-
-    This property holds the writer of the media.
-
-    \sa {QMediaMetaData}
-*/
-
-// The remaining properties are related to photos, and are technically
-// available but will certainly never have values.
-
-/*!
-    \qmlproperty variant Video::metaData.cameraManufacturer
-
-    \sa {QMediaMetaData}
-*/
-
-/*!
-    \qmlproperty variant Video::metaData.cameraModel
-
-    \sa {QMediaMetaData}
-*/
-
-/*!
-    \qmlproperty variant Video::metaData.event
-
-    \sa {QMediaMetaData}
-*/
-
-/*!
-    \qmlproperty variant Video::metaData.subject
-
-    \sa {QMediaMetaData}
-*/
-
-/*!
-    \qmlproperty variant Video::metaData.orientation
-
-    \sa {QMediaMetaData}
-*/
-
-/*!
-    \qmlproperty variant Video::metaData.exposureTime
-
-    \sa {QMediaMetaData}
-*/
-
-/*!
-    \qmlproperty variant Video::metaData.fNumber
-
-    \sa {QMediaMetaData}
-*/
-
-/*!
-    \qmlproperty variant Video::metaData.exposureProgram
-
-    \sa {QMediaMetaData}
-*/
-
-/*!
-    \qmlproperty variant Video::metaData.isoSpeedRatings
-
-    \sa {QMediaMetaData}
-*/
-
-/*!
-    \qmlproperty variant Video::metaData.exposureBiasValue
-
-    \sa {QMediaMetaData}
-*/
-
-/*!
-    \qmlproperty variant Video::metaData.dateTimeDigitized
-
-    \sa {QMediaMetaData}
-*/
-
-/*!
-    \qmlproperty variant Video::metaData.subjectDistance
-
-    \sa {QMediaMetaData}
-*/
-
-/*!
-    \qmlproperty variant Video::metaData.meteringMode
-
-    \sa {QMediaMetaData}
-*/
-
-/*!
-    \qmlproperty variant Video::metaData.lightSource
-
-    \sa {QMediaMetaData}
-*/
-
-/*!
-    \qmlproperty variant Video::metaData.flash
-
-    \sa {QMediaMetaData}
-*/
-
-/*!
-    \qmlproperty variant Video::metaData.focalLength
-
-    \sa {QMediaMetaData}
-*/
-
-/*!
-    \qmlproperty variant Video::metaData.exposureMode
-
-    \sa {QMediaMetaData}
-*/
-
-/*!
-    \qmlproperty variant Video::metaData.whiteBalance
-
-    \sa {QMediaMetaData}
-*/
-
-/*!
-    \qmlproperty variant Video::metaData.DigitalZoomRatio
-
-    \sa {QMediaMetaData}
-*/
-
-/*!
-    \qmlproperty variant Video::metaData.focalLengthIn35mmFilm
-
-    \sa {QMediaMetaData::FocalLengthIn35mmFile}
-*/
-
-/*!
-    \qmlproperty variant Video::metaData.sceneCaptureType
-
-    \sa {QMediaMetaData}
-*/
-
-/*!
-    \qmlproperty variant Video::metaData.gainControl
-
-    \sa {QMediaMetaData}
-*/
-
-/*!
-    \qmlproperty variant Video::metaData.contrast
-
-    \sa {QMediaMetaData}
-*/
-
-/*!
-    \qmlproperty variant Video::metaData.saturation
-
-    \sa {QMediaMetaData}
-*/
-
-/*!
-    \qmlproperty variant Video::metaData.sharpness
-
-    \sa {QMediaMetaData}
-*/
-
-/*!
-    \qmlproperty variant Video::metaData.deviceSettingDescription
-
-    \sa {QMediaMetaData}
-*/
-=======
-}
->>>>>>> 008d20e0
+}