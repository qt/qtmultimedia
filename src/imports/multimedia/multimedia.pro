TARGET = declarative_multimedia
TARGETPATH = Qt/multimediakit

include(../qimportbase.pri)

QT += declarative network multimediakit-private

DESTDIR = $$QT.multimediakit.imports/$$TARGETPATH
target.path = $$[QT_INSTALL_IMPORTS]/$$TARGETPATH

HEADERS += \
        qdeclarativeaudio_p.h \
        qdeclarativemediabase_p.h \
        qdeclarativemediametadata_p.h \
        qdeclarativevideooutput_p.h \
        qsgvideonode_p.h \
        qsgvideonode_i420.h \
        qsgvideonode_rgb32.h \
<<<<<<< HEAD
        qdeclarativeradio_p.h \
        qdeclarativebackgroundaudio_p.h
=======
        qdeclarativecamera_p.h \
        qdeclarativecameracapture_p.h \
        qdeclarativecamerarecorder_p.h \
        qdeclarativecameraexposure_p.h \
        qdeclarativecameraflash_p.h \
        qdeclarativecamerafocus_p.h \
        qdeclarativecameraimageprocessing_p.h \
        qdeclarativecamerapreviewprovider_p.h

>>>>>>> 1913f164

SOURCES += \
        multimedia.cpp \
        qdeclarativeaudio.cpp \
        qdeclarativemediabase.cpp \
        qdeclarativevideooutput.cpp \
        qsgvideonode.cpp \
        qsgvideonode_i420.cpp \
        qsgvideonode_rgb32.cpp \
<<<<<<< HEAD
        qdeclarativeradio.cpp \
        qdeclarativebackgroundaudio.cpp
=======
        qdeclarativecamera.cpp \
        qdeclarativecameracapture.cpp \
        qdeclarativecamerarecorder.cpp \
        qdeclarativecameraexposure.cpp \
        qdeclarativecameraflash.cpp \
        qdeclarativecamerafocus.cpp \
        qdeclarativecameraimageprocessing.cpp \
        qdeclarativecamerapreviewprovider.cpp
>>>>>>> 1913f164

disabled {
    HEADERS += \
        qdeclarativevideo_p.h \


    SOURCES += \
        qdeclarativevideo.cpp \

}

qmldir.files += $$PWD/qmldir
qmldir.path +=  $$[QT_INSTALL_IMPORTS]/$$TARGETPATH

INSTALLS += target qmldir<|MERGE_RESOLUTION|>--- conflicted
+++ resolved
@@ -16,10 +16,8 @@
         qsgvideonode_p.h \
         qsgvideonode_i420.h \
         qsgvideonode_rgb32.h \
-<<<<<<< HEAD
         qdeclarativeradio_p.h \
-        qdeclarativebackgroundaudio_p.h
-=======
+        qdeclarativebackgroundaudio_p.h \
         qdeclarativecamera_p.h \
         qdeclarativecameracapture_p.h \
         qdeclarativecamerarecorder_p.h \
@@ -29,8 +27,6 @@
         qdeclarativecameraimageprocessing_p.h \
         qdeclarativecamerapreviewprovider_p.h
 
->>>>>>> 1913f164
-
 SOURCES += \
         multimedia.cpp \
         qdeclarativeaudio.cpp \
@@ -39,10 +35,8 @@
         qsgvideonode.cpp \
         qsgvideonode_i420.cpp \
         qsgvideonode_rgb32.cpp \
-<<<<<<< HEAD
         qdeclarativeradio.cpp \
-        qdeclarativebackgroundaudio.cpp
-=======
+        qdeclarativebackgroundaudio.cpp \
         qdeclarativecamera.cpp \
         qdeclarativecameracapture.cpp \
         qdeclarativecamerarecorder.cpp \
@@ -51,7 +45,6 @@
         qdeclarativecamerafocus.cpp \
         qdeclarativecameraimageprocessing.cpp \
         qdeclarativecamerapreviewprovider.cpp
->>>>>>> 1913f164
 
 disabled {
     HEADERS += \
