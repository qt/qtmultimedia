/****************************************************************************
**
** Copyright (C) 2009 Nokia Corporation and/or its subsidiary(-ies).
** All rights reserved.
** Contact: Nokia Corporation (qt-info@nokia.com)
**
** This file is part of the Qt Toolkit.
**
** $QT_BEGIN_LICENSE:LGPL$
** GNU Lesser General Public License Usage
** This file may be used under the terms of the GNU Lesser General Public
** License version 2.1 as published by the Free Software Foundation and
** appearing in the file LICENSE.LGPL included in the packaging of this
** file. Please review the following information to ensure the GNU Lesser
** General Public License version 2.1 requirements will be met:
** http://www.gnu.org/licenses/old-licenses/lgpl-2.1.html.
**
** In addition, as a special exception, Nokia gives you certain additional
** rights. These rights are described in the Nokia Qt LGPL Exception
** version 1.1, included in the file LGPL_EXCEPTION.txt in this package.
**
** GNU General Public License Usage
** Alternatively, this file may be used under the terms of the GNU General
** Public License version 3.0 as published by the Free Software Foundation
** and appearing in the file LICENSE.GPL included in the packaging of this
** file. Please review the following information to ensure the GNU General
** Public License version 3.0 requirements will be met:
** http://www.gnu.org/copyleft/gpl.html.
**
** Other Usage
** Alternatively, this file may be used in accordance with the terms and
** conditions contained in a signed written agreement between you and Nokia.
**
**
**
**
**
** $QT_END_LICENSE$
**
****************************************************************************/

#include <QtDeclarative/qdeclarativeextensionplugin.h>
#include <QtDeclarative/qdeclarative.h>
#include <QtDeclarative/qdeclarativeengine.h>
#include <QtDeclarative/qdeclarativecomponent.h>
#include "private/qsoundeffect_p.h"

#include "qdeclarativemediametadata_p.h"
#include "qdeclarativeaudio_p.h"
#include "qdeclarativevideooutput_p.h"
<<<<<<< HEAD
#include "qdeclarativeradio_p.h"
#include "qdeclarativebackgroundaudio_p.h"
#if 0
=======
>>>>>>> 1913f164
#include "qdeclarativecamera_p.h"
#include "qdeclarativecamerapreviewprovider_p.h"
#include "qdeclarativecameraexposure_p.h"
#include "qdeclarativecameraflash_p.h"
#include "qdeclarativecamerafocus_p.h"
#include "qdeclarativecameraimageprocessing_p.h"


QML_DECLARE_TYPE(QSoundEffect)

QT_BEGIN_NAMESPACE

class QMultimediaDeclarativeModule : public QDeclarativeExtensionPlugin
{
    Q_OBJECT
public:
    virtual void registerTypes(const char *uri)
    {
        Q_ASSERT(QLatin1String(uri) == QLatin1String("Qt.multimediakit"));

        qmlRegisterType<QSoundEffect>(uri, 4, 0, "SoundEffect");
        qmlRegisterType<QDeclarativeAudio>(uri, 4, 0, "Audio");
        qmlRegisterType<QDeclarativeAudio>(uri, 4, 0, "MediaPlayer");
        qmlRegisterType<QDeclarativeVideoOutput>(uri, 4, 0, "VideoOutput");
<<<<<<< HEAD
        qmlRegisterType<QDeclarativeRadio>(uri, 4, 0, "Radio");
        qmlRegisterType<QDeclarativeBackgroundAudio>(uri, 4, 0, "BackgroundAudio");
        /* Disabled until ported to scenegraph */
#if 0
=======
>>>>>>> 1913f164
        qmlRegisterType<QDeclarativeCamera>(uri, 4, 0, "Camera");
        qmlRegisterUncreatableType<QDeclarativeCameraCapture>(uri, 4, 0, "CameraCapture",
                                trUtf8("CameraCapture is only provided by Camera element"));
        qmlRegisterUncreatableType<QDeclarativeCameraRecorder>(uri, 4, 0, "CameraRecorder",
                                trUtf8("CameraRecorder is only provided by Camera element"));
        qmlRegisterUncreatableType<QDeclarativeCameraExposure>(uri, 4, 0, "CameraExposure",
                                trUtf8("CameraExposure is only provided by Camera element"));
        qmlRegisterUncreatableType<QDeclarativeCameraFocus>(uri, 4, 0, "CameraFocus",
                                trUtf8("CameraFocus is only provided by Camera element"));
        qmlRegisterUncreatableType<QDeclarativeCameraImageProcessing>(uri, 4, 0, "CameraImageProcessing",
                                trUtf8("CameraImageProcessing is only provided by Camera element"));
        qmlRegisterType<QDeclarativeMediaMetaData>();
    }

    void initializeEngine(QDeclarativeEngine *engine, const char *uri)
    {
        Q_UNUSED(uri);
<<<<<<< HEAD
        Q_UNUSED(engine);
#if 0
=======
>>>>>>> 1913f164
        engine->addImageProvider("camera", new QDeclarativeCameraPreviewProvider);
    }
};

QT_END_NAMESPACE

#include "multimedia.moc"

Q_EXPORT_PLUGIN2(qmultimediadeclarativemodule, QT_PREPEND_NAMESPACE(QMultimediaDeclarativeModule));
<|MERGE_RESOLUTION|>--- conflicted
+++ resolved
@@ -48,12 +48,8 @@
 #include "qdeclarativemediametadata_p.h"
 #include "qdeclarativeaudio_p.h"
 #include "qdeclarativevideooutput_p.h"
-<<<<<<< HEAD
 #include "qdeclarativeradio_p.h"
 #include "qdeclarativebackgroundaudio_p.h"
-#if 0
-=======
->>>>>>> 1913f164
 #include "qdeclarativecamera_p.h"
 #include "qdeclarativecamerapreviewprovider_p.h"
 #include "qdeclarativecameraexposure_p.h"
@@ -78,13 +74,8 @@
         qmlRegisterType<QDeclarativeAudio>(uri, 4, 0, "Audio");
         qmlRegisterType<QDeclarativeAudio>(uri, 4, 0, "MediaPlayer");
         qmlRegisterType<QDeclarativeVideoOutput>(uri, 4, 0, "VideoOutput");
-<<<<<<< HEAD
         qmlRegisterType<QDeclarativeRadio>(uri, 4, 0, "Radio");
         qmlRegisterType<QDeclarativeBackgroundAudio>(uri, 4, 0, "BackgroundAudio");
-        /* Disabled until ported to scenegraph */
-#if 0
-=======
->>>>>>> 1913f164
         qmlRegisterType<QDeclarativeCamera>(uri, 4, 0, "Camera");
         qmlRegisterUncreatableType<QDeclarativeCameraCapture>(uri, 4, 0, "CameraCapture",
                                 trUtf8("CameraCapture is only provided by Camera element"));
@@ -102,11 +93,6 @@
     void initializeEngine(QDeclarativeEngine *engine, const char *uri)
     {
         Q_UNUSED(uri);
-<<<<<<< HEAD
-        Q_UNUSED(engine);
-#if 0
-=======
->>>>>>> 1913f164
         engine->addImageProvider("camera", new QDeclarativeCameraPreviewProvider);
     }
 };
