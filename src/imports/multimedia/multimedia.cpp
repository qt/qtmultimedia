/****************************************************************************
**
** Copyright (C) 2009 Nokia Corporation and/or its subsidiary(-ies).
** All rights reserved.
** Contact: Nokia Corporation (qt-info@nokia.com)
**
** This file is part of the Qt Toolkit.
**
** $QT_BEGIN_LICENSE:LGPL$
** GNU Lesser General Public License Usage
** This file may be used under the terms of the GNU Lesser General Public
** License version 2.1 as published by the Free Software Foundation and
** appearing in the file LICENSE.LGPL included in the packaging of this
** file. Please review the following information to ensure the GNU Lesser
** General Public License version 2.1 requirements will be met:
** http://www.gnu.org/licenses/old-licenses/lgpl-2.1.html.
**
** In addition, as a special exception, Nokia gives you certain additional
** rights. These rights are described in the Nokia Qt LGPL Exception
** version 1.1, included in the file LGPL_EXCEPTION.txt in this package.
**
** GNU General Public License Usage
** Alternatively, this file may be used under the terms of the GNU General
** Public License version 3.0 as published by the Free Software Foundation
** and appearing in the file LICENSE.GPL included in the packaging of this
** file. Please review the following information to ensure the GNU General
** Public License version 3.0 requirements will be met:
** http://www.gnu.org/copyleft/gpl.html.
**
** Other Usage
** Alternatively, this file may be used in accordance with the terms and
** conditions contained in a signed written agreement between you and Nokia.
**
**
**
**
**
** $QT_END_LICENSE$
**
****************************************************************************/

#include <QtDeclarative/qdeclarativeextensionplugin.h>
#include <QtDeclarative/qdeclarative.h>
#include <QtDeclarative/qdeclarativeengine.h>
#include <QtDeclarative/qdeclarativecomponent.h>
#include "private/qsoundeffect_p.h"

#include "qdeclarativemediametadata_p.h"
#include "qdeclarativeaudio_p.h"
<<<<<<< HEAD
#include "qdeclarativevideooutput_p.h"
=======
#include "qdeclarativeradio_p.h"
>>>>>>> 8e954ee2
#if 0
#include "qdeclarativecamera_p.h"
#include "qdeclarativecamerapreviewprovider_p.h"
#endif

QML_DECLARE_TYPE(QSoundEffect)

QT_BEGIN_NAMESPACE

class QMultimediaDeclarativeModule : public QDeclarativeExtensionPlugin
{
    Q_OBJECT
public:
    virtual void registerTypes(const char *uri)
    {
        Q_ASSERT(QLatin1String(uri) == QLatin1String("Qt.multimediakit"));

        qmlRegisterType<QSoundEffect>(uri, 4, 0, "SoundEffect");
        qmlRegisterType<QDeclarativeAudio>(uri, 4, 0, "Audio");
<<<<<<< HEAD
        qmlRegisterType<QDeclarativeAudio>(uri, 4, 0, "MediaPlayer");
        qmlRegisterType<QDeclarativeVideoOutput>(uri, 4, 0, "VideoOutput");
=======
        qmlRegisterType<QDeclarativeRadio>(uri, 4, 0, "Radio");
>>>>>>> 8e954ee2
        /* Disabled until ported to scenegraph */
#if 0
        qmlRegisterType<QDeclarativeCamera>(uri, 4, 0, "Camera");
#endif
        qmlRegisterType<QDeclarativeMediaMetaData>();
    }

    void initializeEngine(QDeclarativeEngine *engine, const char *uri)
    {
        Q_UNUSED(uri);
#if 0
        engine->addImageProvider("camera", new QDeclarativeCameraPreviewProvider);
#endif
    }
};

QT_END_NAMESPACE

#include "multimedia.moc"

Q_EXPORT_PLUGIN2(qmultimediadeclarativemodule, QT_PREPEND_NAMESPACE(QMultimediaDeclarativeModule));
<|MERGE_RESOLUTION|>--- conflicted
+++ resolved
@@ -47,11 +47,8 @@
 
 #include "qdeclarativemediametadata_p.h"
 #include "qdeclarativeaudio_p.h"
-<<<<<<< HEAD
 #include "qdeclarativevideooutput_p.h"
-=======
 #include "qdeclarativeradio_p.h"
->>>>>>> 8e954ee2
 #if 0
 #include "qdeclarativecamera_p.h"
 #include "qdeclarativecamerapreviewprovider_p.h"
@@ -71,12 +68,9 @@
 
         qmlRegisterType<QSoundEffect>(uri, 4, 0, "SoundEffect");
         qmlRegisterType<QDeclarativeAudio>(uri, 4, 0, "Audio");
-<<<<<<< HEAD
         qmlRegisterType<QDeclarativeAudio>(uri, 4, 0, "MediaPlayer");
         qmlRegisterType<QDeclarativeVideoOutput>(uri, 4, 0, "VideoOutput");
-=======
         qmlRegisterType<QDeclarativeRadio>(uri, 4, 0, "Radio");
->>>>>>> 8e954ee2
         /* Disabled until ported to scenegraph */
 #if 0
         qmlRegisterType<QDeclarativeCamera>(uri, 4, 0, "Camera");
