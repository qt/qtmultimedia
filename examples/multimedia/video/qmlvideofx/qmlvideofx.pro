--- conflicted
+++ resolved
@@ -13,17 +13,8 @@
 target.path = $$[QT_INSTALL_EXAMPLES]/multimedia/video/qmlvideofx
 INSTALLS += target
 
-<<<<<<< HEAD
-QMAKE_INFO_PLIST = Info.plist
-=======
-ANDROID_PACKAGE_SOURCE_DIR = $$PWD/android
-
-OTHER_FILES += \
-    android/AndroidManifest.xml
-
 QMAKE_INFO_PLIST = Info.plist
 
 EXAMPLE_FILES += \
     qmlvideofx.png \
-    qmlvideofx.svg
->>>>>>> f0e0d5d9
+    qmlvideofx.svg